import copy
import os
import itertools
from xml.etree import ElementTree as ET

import numpy as np

from openmc import Mesh, Filter, Trigger, Nuclide
from openmc.summary import Summary
from openmc.clean_xml import *
from openmc.checkvalue import *


# "Static" variable for auto-generated Tally IDs
AUTO_TALLY_ID = 10000


def reset_auto_tally_id():
    global AUTO_TALLY_ID
    AUTO_TALLY_ID = 10000


class Tally(object):

    def __init__(self, tally_id=None, name=''):

        # Initialize Tally class attributes
        self.id = tally_id
        self.name = name
        self._filters = []
        self._nuclides = []
        self._scores = []
        self._estimator = None
        self._triggers = []

        self._num_score_bins = 0
        self._num_realizations = 0
        self._with_summary = False

        self._sum = None
        self._sum_sq = None
        self._mean = None
        self._std_dev = None
        self._with_batch_statistics = False


    def _align_tally_data(self, other):

        self_mean = copy.deepcopy(self.mean)
        self_std_dev = copy.deepcopy(self.std_dev)
        other_mean = copy.deepcopy(other.mean)
        other_std_dev = copy.deepcopy(other.std_dev)

        if self.filters != other.filters:

            # Determine the number of paired combinations of filter bins
            # between the two tallies and repeat arrays along filter axes
            self_num_filter_bins = self.mean.shape[0]
            other_num_filter_bins = other.mean.shape[0]
            num_filter_bins = self_num_filter_bins * other_num_filter_bins
            self_repeat_factor = num_filter_bins / self_num_filter_bins
            other_tile_factor = num_filter_bins / other_num_filter_bins

            # Replicate the data
            self_mean = np.repeat(self_mean, self_repeat_factor, axis=0)
            other_mean = np.tile(other_mean, (other_tile_factor, 1, 1))
            self_std_dev = np.repeat(self_std_dev, self_repeat_factor, axis=0)
            other_std_dev = np.tile(other_std_dev, (other_tile_factor, 1, 1))

        if self.nuclides != other.nuclides:

            # Determine the number of paired combinations of nuclides
            # between the two tallies and repeat arrays along nuclide axes
            self_num_nuclide_bins = self.mean.shape[1]
            other_num_nuclide_bins = other.mean.shape[1]
            num_nuclide_bins = self_num_nuclide_bins * other_num_nuclide_bins
            self_repeat_factor = num_nuclide_bins / self_num_nuclide_bins
            other_tile_factor = num_nuclide_bins / other_num_nuclide_bins

            # Replicate the data
            self_mean = np.repeat(self_mean, self_repeat_factor, axis=1)
            other_mean = np.tile(other_mean, (1, other_tile_factor, 1))
            self_std_dev = np.repeat(self_std_dev, self_repeat_factor, axis=1)
            other_std_dev = np.tile(other_std_dev, (1, other_tile_factor, 1))

        if self.scores != other.scores:

            # Determine the number of paired combinations of score bins
            # between the two tallies and repeat arrays along score axes
            self_num_score_bins = self.mean.shape[2]
            other_num_score_bins = other.mean.shape[2]
            num_score_bins = self_num_score_bins * other_num_score_bins
            self_repeat_factor = num_score_bins / self_num_score_bins
            other_tile_factor = num_score_bins / other_num_score_bins

            # Replicate the data
            self_mean = np.repeat(self_mean, self_repeat_factor, axis=2)
            other_mean = np.tile(other_mean, (1, 1, other_tile_factor))
            self_std_dev = np.repeat(self_std_dev, self_repeat_factor, axis=2)
            other_std_dev = np.tile(other_std_dev, (1, 1, other_tile_factor))

        data = {}
        data['self'] = {}
        data['other'] = {}
        data['self']['mean'] = self_mean
        data['other']['mean'] = other_mean
        data['self']['std. dev.'] = self_std_dev
        data['other']['std. dev.'] = other_std_dev
        return data


    def __add__(self, other):

        # Check that results have been read
        if self.mean is None:
            msg = 'Unable to use tally arithmetic with Tally ID={0} ' \
                  'since it does not contain any results.'.format(self.id)
            raise ValueError(msg)

        new_tally = Tally(name='derived')
        new_tally.with_batch_statistics = True

        if isinstance(other, Tally):

            # Check that results have been read
            if other.mean is None:
                msg = 'Unable to use tally arithmetic with Tally ID={0} ' \
                      'since it does not contain any results.'.format(other.id)
                raise ValueError(msg)

            # FIXME: Need to be able to use Tally.get_pandas_dataframe - filters
            # FIXME: Need to be able to use StatePoint.get_tally
            # FIXME: Need to be able to use Tally.get_value
            # FIXME: Modularize
            # FIXME: Redundant filters

            data = self._align_tally_data(other)

            new_tally._mean = data['self']['mean'] + data['other']['mean']
            new_tally._std_dev = np.sqrt(data['self']['std. dev.']**2 + \
                                         data['other']['std. dev.']**2)

            if self.estimator == other.estimator:
                new_tally.estimator = self.estimator

            if self.with_summary and other.with_summary:
                new_tally.with_summary = self.with_summary

            if self.num_realizations == other.num_realizations:
                new_tally.num_realizations = self.num_realizations

            # If the two Tallies have same filters, replicate them in new Tally
            if self.filters == other.filters:
                for filter in self.filters:
                    new_tally.add_filter(filter)

            # Generate filter "cross product"
            else:
                for self_filter in self.filters:
                    for other_filter in other.filters:
                        new_filter = _CrossFilter(self_filter, other_filter, '+')
                        new_tally.add_filter(new_filter)

            # If the two Tallies have same nuclides, replicate them in new Tally
            if self.nuclides == other.nuclides:
                for nuclide in self.nuclides:
                    new_tally.add_nuclide(nuclide)

            # Generate nuclide "cross product"
            else:
                for self_nuclide in self.nuclides:
                    for other_nuclide in other.nuclides:
                        new_nuclide = _CrossNuclide(self_nuclide, other_nuclide, '+')
                        new_tally.add_nuclide(new_nuclide)

            # If the two Tallies have same scores, replicate them in new Tally
            if self.scores == other.scores:
                for score in self.scores:
                    new_tally.add_score(score)

            # Generate score "cross product"
            else:
                for self_score in self.scores:
                    for other_score in other.scores:
                        new_score = _CrossScore(self_score, other_score, '+')
                        new_tally.add_score(new_score)

        elif is_integer(other) or is_float(other):

            new_tally._mean = self._mean + other
            new_tally._std_dev = self._std_dev

            new_tally.estimator = self.estimator
            new_tally.with_summary = self.with_summary
            new_tally.num_realization = self.num_realizations
            new_tally.num_score_bins = self.num_score_bins

            for filter in self.filters:
                new_tally.add_filter(filter)

            for nuclide in self.nuclides:
                new_tally.add_nuclide(nuclide)

            for score in self.scores:
                new_tally.add_score(score)

        else:
            msg = 'Unable to add {0} to Tally ID={1}'.format(other, self.id)
            raise ValueError(msg)

        return new_tally


    def __radd__(self, other):
        return self + other


    def __sub__(self, other):

        # Check that results have been read
        if self.mean is None:
            msg = 'Unable to use tally arithmetic with Tally ID={0} ' \
                  'since it does not contain any results.'.format(self.id)
            raise ValueError(msg)

        new_tally = Tally(name='derived')
        new_tally.with_batch_statistics = True

        if isinstance(other, Tally):

            # Check that results have been read
            if other.mean is None:
                msg = 'Unable to use tally arithmetic with Tally ID={0} ' \
                      'since it does not contain any results.'.format(other.id)
                raise ValueError(msg)

            # FIXME: Need to be able to use Tally.get_pandas_dataframe - filters
            # FIXME: Need to be able to use StatePoint.get_tally
            # FIXME: Need to be able to use Tally.get_value
            # FIXME: Modularize

            data = self._align_tally_data(other)

            new_tally._mean = data['self']['mean'] - data['other']['mean']
            new_tally._std_dev = np.sqrt(data['self']['std. dev.']**2 + \
                                         data['other']['std. dev.']**2)

            if self.estimator == other.estimator:
                new_tally.estimator = self.estimator

            if self.with_summary and other.with_summary:
                new_tally.with_summary = self.with_summary

            if self.num_realizations == other.num_realizations:
                new_tally.num_realizations = self.num_realizations

            # If the two Tallies have same filters, replicate them in new Tally
            if self.filters == other.filters:
                for filter in self.filters:
                    new_tally.add_filter(filter)

            # Generate filter "cross product"
            else:
                for self_filter in self.filters:
                    for other_filter in other.filters:
                        new_filter = _CrossFilter(self_filter, other_filter, '-')
                        new_tally.add_filter(new_filter)

            # If the two Tallies have same nuclides, replicate them in new Tally
            if self.nuclides == other.nuclides:
                for nuclide in self.nuclides:
                    new_tally.add_nuclide(nuclide)

            # Generate nuclide "cross product"
            else:
                for self_nuclide in self.nuclides:
                    for other_nuclide in other.nuclides:
                        new_nuclide = _CrossNuclide(self_nuclide, other_nuclide, '-')
                        new_tally.add_nuclide(new_nuclide)

            # If the two Tallies have same scores, replicate them in new Tally
            if self.scores == other.scores:
                for score in self.scores:
                    new_tally.add_score(score)

            # Generate score "cross product"
            else:
                for self_score in self.scores:
                    for other_score in other.scores:
                        new_score = _CrossScore(self_score, other_score, '-')
                        new_tally.add_score(new_score)

        elif is_integer(other) or is_float(other):

            new_tally._mean = self._mean - other
            new_tally._std_dev = self._std_dev

            new_tally.estimator = self.estimator
            new_tally.with_summary = self.with_summary
            new_tally.num_realization = self.num_realizations
            new_tally.num_score_bins = self.num_score_bins

            for filter in self.filters:
                new_tally.add_filter(filter)

            for nuclide in self.nuclides:
                new_tally.add_nuclide(nuclide)

            for score in self.scores:
                new_tally.add_score(score)

        else:
            msg = 'Unable to subtract {0} from Tally ' \
                  'ID={1}'.format(other, self.id)
            raise ValueError(msg)

        return new_tally


    def __rsub__(self, other):
        return -1. * self + other


    def __mul__(self, other):

        # Check that results have been read
        if self.mean is None:
            msg = 'Unable to use tally arithmetic with Tally ID={0} ' \
                  'since it does not contain any results.'.format(self.id)
            raise ValueError(msg)

        new_tally = Tally(name='derived')
        new_tally.with_batch_statistics = True

        if isinstance(other, Tally):

            # Check that results have been read
            if other.mean is None:
                msg = 'Unable to use tally arithmetic with Tally ID={0} ' \
                      'since it does not contain any results.'.format(other.id)
                raise ValueError(msg)

            # FIXME: Need to be able to use Tally.get_pandas_dataframe - filters
            # FIXME: Need to be able to use StatePoint.get_tally
            # FIXME: Need to be able to use Tally.get_value
            # FIXME: Modularize

            data = self._align_tally_data(other)

            self_rel_err = data['self']['std. dev.'] / data['self']['mean']
            other_rel_err = data['other']['std. dev.'] / data['other']['mean']
            new_tally._mean = data['self']['mean'] * data['other']['mean']
            new_tally._std_dev = np.abs(new_tally.mean) * \
                                 np.sqrt(self_rel_err**2 + other_rel_err**2)

            if self.estimator == other.estimator:
                new_tally.estimator = self.estimator

            if self.with_summary and other.with_summary:
                new_tally.with_summary = self.with_summary

            if self.num_realizations == other.num_realizations:
                new_tally.num_realizations = self.num_realizations

            # If the two Tallies have same filters, replicate them in new Tally
            if self.filters == other.filters:
                for filter in self.filters:
                    new_tally.add_filter(filter)

            # Generate filter "cross product"
            else:
                for self_filter in self.filters:
                    for other_filter in other.filters:
                        new_filter = _CrossFilter(self_filter, other_filter, '*')
                        new_tally.add_filter(new_filter)

            # If the two Tallies have same nuclides, replicate them in new Tally
            if self.nuclides == other.nuclides:
                for nuclide in self.nuclides:
                    new_tally.add_nuclide(nuclide)

            # Generate nuclide "cross product"
            else:
                for self_nuclide in self.nuclides:
                    for other_nuclide in other.nuclides:
                        new_nuclide = _CrossNuclide(self_nuclide, other_nuclide, '*')
                        new_tally.add_nuclide(new_nuclide)

            # If the two Tallies have same scores, replicate them in new Tally
            if self.scores == other.scores:
                for score in self.scores:
                    new_tally.add_score(score)

            # Generate score "cross product"
            else:
                for self_score in self.scores:
                    for other_score in other.scores:
                        new_score = _CrossScore(self_score, other_score, '*')
                        new_tally.add_score(new_score)

        elif is_integer(other) or is_float(other):

            new_tally._mean = self._mean * other
            new_tally._std_dev = self._std_dev * np.abs(other)

            new_tally.estimator = self.estimator
            new_tally.with_summary = self.with_summary
            new_tally.num_realization = self.num_realizations
            new_tally.num_score_bins = self.num_score_bins

            for filter in self.filters:
                new_tally.add_filter(filter)

            for nuclide in self.nuclides:
                new_tally.add_nuclide(nuclide)

            for score in self.scores:
                new_tally.add_score(score)

        else:
            msg = 'Unable to multiply Tally ID={1} ' \
                  'by {0}'.format(self.id, other)
            raise ValueError(msg)

        return new_tally


    def __rmul__(self, other):
        return self * other


    def __div__(self, other):

        # Check that results have been read
        if self.mean is None:
            msg = 'Unable to use tally arithmetic with Tally ID={0} ' \
                  'since it does not contain any results.'.format(self.id)
            raise ValueError(msg)

        new_tally = Tally(name='derived')
        new_tally.with_batch_statistics = True

        if isinstance(other, Tally):

            # Check that results have been read
            if other.mean is None:
                msg = 'Unable to use tally arithmetic with Tally ID={0} ' \
                      'since it does not contain any results.'.format(other.id)
                raise ValueError(msg)

            # FIXME: Need to be able to use Tally.get_pandas_dataframe - filters
            # FIXME: Need to be able to use StatePoint.get_tally
            # FIXME: Need to be able to use Tally.get_value
            # FIXME: Modularize

            data = self._align_tally_data(other)

            self_rel_err = data['self']['std. dev.'] / data['self']['mean']
            other_rel_err = data['other']['std. dev.'] / data['other']['mean']
            new_tally._mean = data['self']['mean'] / data['other']['mean']
            new_tally._std_dev = np.abs(new_tally.mean) * \
                                 np.sqrt(self_rel_err**2 + other_rel_err**2)

            if self.estimator == other.estimator:
                new_tally.estimator = self.estimator

            if self.with_summary and other.with_summary:
                new_tally.with_summary = self.with_summary

            if self.num_realizations == other.num_realizations:
                new_tally.num_realizations = self.num_realizations

            # If the two Tallies have same filters, replicate them in new Tally
            if self.filters == other.filters:
                for filter in self.filters:
                    new_tally.add_filter(filter)

            # Generate filter "cross product"
            else:
                for self_filter in self.filters:
                    for other_filter in other.filters:
                        new_filter = _CrossFilter(self_filter, other_filter, '/')
                        new_tally.add_filter(new_filter)

            # If the two Tallies have same nuclides, replicate them in new Tally
            if self.nuclides == other.nuclides:
                for nuclide in self.nuclides:
                    new_tally.add_nuclide(nuclide)

            # Generate nuclide "cross product"
            else:
                for self_nuclide in self.nuclides:
                    for other_nuclide in other.nuclides:
                        new_nuclide = _CrossNuclide(self_nuclide, other_nuclide, '/')
                        new_tally.add_nuclide(new_nuclide)

            # If the two Tallies have same scores, replicate them in new Tally
            if self.scores == other.scores:
                for score in self.scores:
                    new_tally.add_score(score)

            # Generate score "cross product"
            else:
                for self_score in self.scores:
                    for other_score in other.scores:
                        new_score = _CrossScore(self_score, other_score, '/')
                        new_tally.add_score(new_score)

        elif is_integer(other) or is_float(other):

            new_tally._mean = self._mean / other
            new_tally._std_dev = self._std_dev * np.abs(1. / other)

            new_tally.estimator = self.estimator
            new_tally.with_summary = self.with_summary
            new_tally.num_realization = self.num_realizations
            new_tally.num_score_bins = self.num_score_bins

            for filter in self.filters:
                new_tally.add_filter(filter)

            for nuclide in self.nuclides:
                new_tally.add_nuclide(nuclide)

            for score in self.scores:
                new_tally.add_score(score)

        else:
            msg = 'Unable to divide Tally ID={0} ' \
                  'by {1}'.format(self.id, other)
            raise ValueError(msg)

        return new_tally


    def __rdiv__(self, other):
        return self * (1. / other)


    def __pow__(self, power):

        # Check that results have been read
        if self.mean is None:
            msg = 'Unable to use tally arithmetic with Tally ID={0} ' \
                  'since it does not contain any results.'.format(self.id)
            raise ValueError(msg)

        new_tally = Tally(name='derived')
        new_tally.with_batch_statistics = True

        if isinstance(power, Tally):

            # Check that results have been read
            if power.mean is None:
                msg = 'Unable to use tally arithmetic with Tally ID={0} ' \
                      'since it does not contain any results.'.format(power.id)
                raise ValueError(msg)

            # FIXME: Need to be able to use Tally.get_pandas_dataframe - filters
            # FIXME: Need to be able to use StatePoint.get_tally
            # FIXME: Need to be able to use Tally.get_value
            # FIXME: Modularize

            data = self._align_tally_data(power)

            mean_ratio = data['other']['mean'] / data['self']['mean']
            first_term = mean_ratio * data['self']['std. dev.']
            second_term = np.log(data['self']['mean']) * data['other']['std. dev.']
            new_tally._mean = data['self']['mean'] ** data['other']['mean']
            new_tally._std_dev = np.abs(new_tally.mean) * \
                                 np.sqrt(first_term**2 + second_term**2)

            if self.estimator == power.estimator:
                new_tally.estimator = self.estimator

            if self.with_summary and power.with_summary:
                new_tally.with_summary = self.with_summary

            if self.num_realizations == power.num_realizations:
                new_tally.num_realizations = self.num_realizations

            # If the two Tallies have same filters, replicate them in new Tally
            if self.filters == power.filters:
                for filter in self.filters:
                    new_tally.add_filter(filter)

            # Generate filter "cross product"
            else:
                for self_filter in self.filters:
                    for power_filter in power.filters:
                        new_filter = _CrossFilter(self_filter, power_filter, '^')
                        new_tally.add_filter(new_filter)

            # If the two Tallies have same nuclides, replicate them in new Tally
            if self.nuclides == power.nuclides:
                for nuclide in self.nuclides:
                    new_tally.add_nuclide(nuclide)

            # Generate nuclide "cross product"
            else:
                for self_nuclide in self.nuclides:
                    for power_nuclide in power.nuclides:
                        new_nuclide = _CrossNuclide(self_nuclide, power_nuclide, '^')
                        new_tally.add_nuclide(new_nuclide)

            # If the two Tallies have same scores, replicate them in new Tally
            if self.scores == power.scores:
                for score in self.scores:
                    new_tally.add_score(score)

            # Generate score "cross product"
            else:
                for self_score in self.scores:
                    for power_score in power.scores:
                        new_score = _CrossScore(self_score, power_score, '^')
                        new_tally.add_score(new_score)

        elif is_integer(power) or is_float(power):

            new_tally._mean = self._mean ** power
            self_rel_err = self.std_dev / self.mean
            new_tally._std_dev = np.abs(new_tally._mean * power * self_rel_err)

            new_tally.estimator = self.estimator
            new_tally.with_summary = self.with_summary
            new_tally.num_realization = self.num_realizations
            new_tally.num_score_bins = self.num_score_bins

            for filter in self.filters:
                new_tally.add_filter(filter)

            for nuclide in self.nuclides:
                new_tally.add_nuclide(nuclide)

            for score in self.scores:
                new_tally.add_score(score)

        else:
            msg = 'Unable to raise Tally ID={0} to ' \
                  'power {1}'.format(self.id, power)
            raise ValueError(msg)

        return new_tally


    def __pos__(self):

        new_tally = copy.deepcopy(self)
        new_tally._mean = np.abs(new_tally.mean)
        return new_tally


    def __neg__(self):

        new_tally = copy.deepcopy(self)
        new_tally._mean *= -1
        return new_tally


    def minimum(self, scores=[], filters=[], filter_bins=[],
                nuclides=[], value='mean'):
        """Returns the minimum of a slice of the Tally's data.

        Parameters
        ----------
        scores : list
             A list of one or more score strings
             (e.g., ['absorption', 'nu-fission']; default is [])

        filters : list
             A list of filter type strings
             (e.g., ['mesh', 'energy']; default is [])

        filter_bins : list
             A list of the filter bins corresponding to the filter_types
             parameter (e.g., [1, (0., 0.625e-6)]; default is []). Each bin
             in the list is the integer ID for 'material', 'surface', 'cell',
             'cellborn', and 'universe' Filters. Each bin is an integer for
             the cell instance ID for 'distribcell Filters. Each bin is
             a 2-tuple of floats for 'energy' and 'energyout' filters
             corresponding to the energy boundaries of the bin of interest.
             The bin is a (x,y,z) 3-tuple for 'mesh' filters corresponding
             to the mesh cell of interest. The order of the bins in the list
             must correspond of the filter_types parameter.

        nuclides : list
             A list of nuclide name strings
             (e.g., ['U-235', 'U-238']; default is [])

        value : str
             A string for the type of value to return  - 'mean' (default),
             'std_dev', 'rel_err', 'sum', or 'sum_sq' are accepted

        Returns
        -------
             The minimum value of the requested slice of Tally data.
        """

        data = self.get_values(scores, filters, filter_bins, nuclides, value)
        return np.min(data)


    def maximum(self, scores=[], filters=[], filter_bins=[],
                nuclides=[], value='mean'):
        """Returns the maximum of a slice of the Tally's data.

        Parameters
        ----------
        scores : list
             A list of one or more score strings
             (e.g., ['absorption', 'nu-fission']; default is [])

        filters : list
             A list of filter type strings
             (e.g., ['mesh', 'energy']; default is [])

        filter_bins : list
             A list of the filter bins corresponding to the filter_types
             parameter (e.g., [1, (0., 0.625e-6)]; default is []). Each bin
             in the list is the integer ID for 'material', 'surface', 'cell',
             'cellborn', and 'universe' Filters. Each bin is an integer for
             the cell instance ID for 'distribcell Filters. Each bin is
             a 2-tuple of floats for 'energy' and 'energyout' filters
             corresponding to the energy boundaries of the bin of interest.
             The bin is a (x,y,z) 3-tuple for 'mesh' filters corresponding
             to the mesh cell of interest. The order of the bins in the list
             must correspond of the filter_types parameter.

        nuclides : list
             A list of nuclide name strings
             (e.g., ['U-235', 'U-238']; default is [])

        value : str
             A string for the type of value to return  - 'mean' (default),
             'std_dev', 'rel_err', 'sum', or 'sum_sq' are accepted

        Returns
        -------
             The maximum value of the requested slice of Tally data.
        """

        data = self.get_values(scores, filters, filter_bins, nuclides, value)
        return np.max(data)


    def summation(self, scores=[], filters=[], filter_bins=[],
                  nuclides=[], value='mean'):
        """Returns the sum of a slice of the Tally's data.

        Parameters
        ----------
        scores : list
             A list of one or more score strings
             (e.g., ['absorption', 'nu-fission']; default is [])

        filters : list
             A list of filter type strings
             (e.g., ['mesh', 'energy']; default is [])

        filter_bins : list
             A list of the filter bins corresponding to the filter_types
             parameter (e.g., [1, (0., 0.625e-6)]; default is []). Each bin
             in the list is the integer ID for 'material', 'surface', 'cell',
             'cellborn', and 'universe' Filters. Each bin is an integer for
             the cell instance ID for 'distribcell Filters. Each bin is
             a 2-tuple of floats for 'energy' and 'energyout' filters
             corresponding to the energy boundaries of the bin of interest.
             The bin is a (x,y,z) 3-tuple for 'mesh' filters corresponding
             to the mesh cell of interest. The order of the bins in the list
             must correspond of the filter_types parameter.

        nuclides : list
             A list of nuclide name strings
             (e.g., ['U-235', 'U-238']; default is [])

        value : str
             A string for the type of value to return  - 'mean' (default),
             'std_dev', 'rel_err', 'sum', or 'sum_sq' are accepted

        Returns
        -------
             The sum of the requested slice of Tally data.
        """

        data = self.get_values(scores, filters, filter_bins, nuclides, value)
        return np.sum(data)




    def slice(self, scores=[], filters=[], filter_bins=[], nuclides=[]):
        """
        """

        # Ensure that StatePoint.read_results() was called first
        if (self.mean is None) or (self.std_dev is None):
            msg = 'The Tally ID={0} has no data to slice. Call the ' \
                  'StatePoint.read_results() routine before using ' \
                  'Tally.slice(...)'.format(self.id)
            raise ValueError(msg)

        # Compute batch statistics if not yet computed
        if not self.with_batch_statistics:
            self.compute_std_dev()

        new_tally = copy.deepcopy(self)
        new_sum = self.get_values(scores, filters, filter_bins,
                                  nuclides, 'sum')
        new_sum_sq = self.get_values(scores, filters, filter_bins,
                                     nuclides, 'sum_sq')
        new_tally.set_results(new_sum, new_sum_sq)

        ############################      FILTERS      #########################
        # Determine the score indices from any of the requested scores
        if filters:

            # Initialize list of indices to Filters to exclude from slice
            filter_indices = []

            # Loop over all of the Tally's Filters
            for i, filter in enumerate(self.filters):

                # FIXME: sum over unused filter bins
                # FIXME: neglect bins not selected for selected filters
                # NOTE: We must store filter indices here since they are strings

                if filter.type not in filters:
                    filter_index = self.get_filter_index(filters[i], filter_bins[i])
                    filter_indices.append(filter_index)

                # Loop over indices in reverse to remove excluded Filters
                for filter_index in filter_indices[::-1]:
                    new_tally.remove_filter(self.filters[filter_index])

                for i, filter_type in enumerate(filters):

                    if 'energy' in filter_type:
                        # Create a list of the first energy edge
                        bins = [filter_bin[0] for filter_bin in filter_bins]



        ############################      NUCLIDES      ########################
        # Determine the score indices from any of the requested scores
        if nuclides:

            # Initialize list of indices to Nuclides to exclude from slice
            nuclide_indices = []

            for nuclide in self.nuclides:

                if isinstance(nuclide, Nuclide):
                    if nuclide.name not in nuclides:
                        nuclide_index = self.get_nuclide_index(nuclide)
                        nuclide_indices.append(nuclide_index)
                else:
                    if nuclide not in nuclides:
                        nuclide_index = self.get_nuclide_index(nuclide)
                        nuclide_indices.append(nuclide_index)

            # Loop over indices in reverse to remove excluded Nuclides
            for nuclide_index in nuclide_indices[::-1]:
                new_tally.remove_nuclide(self.nuclides[nuclide_index])

        #############################      SCORES      #########################
        # Determine the score indices from any of the requested scores
        if scores:

            # Initialize list of indices to Nuclides to exclude from slice
            score_indices = []

            for score in self.scores:

                if score not in scores:
                    score_index = self.get_score_index(score)
                    score_indices.append(score_index)

            # Loop over indices in reverse to remove excluded scores
            for score_index in score_indices[::-1]:
                new_tally.remove_score(self.scores[score_index])
                new_tally.num_score_bins -= 1



        return new_tally




    def __deepcopy__(self, memo):

        existing = memo.get(id(self))

        # If this is the first time we have tried to copy this object, create a copy
        if existing is None:

            clone = type(self).__new__(type(self))
            clone.id = self.id
            clone.name = self.name
            clone.estimator = self.estimator
            clone.num_score_bins = self.num_score_bins
            clone.num_realizations = self.num_realizations
            clone._sum = copy.deepcopy(self.sum, memo)
            clone._sum_sq = copy.deepcopy(self.sum_sq, memo)
            clone._mean = copy.deepcopy(self.mean, memo)
            clone._std_dev = copy.deepcopy(self.std_dev, memo)
            clone._with_summary = self.with_summary
            clone._with_batch_statistics = self.with_batch_statistics

            clone._filters = []
            for filter in self.filters:
              clone.add_filter(copy.deepcopy(filter, memo))

            clone._nuclides = []
            for nuclide in self.nuclides:
              clone.add_nuclide(copy.deepcopy(nuclide, memo))

            clone._scores = []
            for score in self.scores:
              clone.add_score(score)

            clone._triggers = []
            for trigger in self.triggers:
              clone.add_trigger(trigger)

            memo[id(self)] = clone

            return clone

        # If this object has been copied before, return the first copy made
        else:
            return existing


    def __eq__(self, tally2):

        # Check all filters
        if len(self.filters) != len(tally2.filters):
            return False

        for filter in self.filters:
            if not filter in tally2.filters:
                return False

        # Check all nuclides
        if len(self.nuclides) != len(tally2.nuclides):
            return False

        for nuclide in self.nuclides:
            if not nuclide in tally2.nuclides:
                return False

        # Check all scores
        if len(self.scores) != len(tally2.scores):
            return False

        for score in self.scores:
            if not score in tally2.scores:
                return False

        if self.estimator != tally2.estimator:
            return False

        return True


    def __hash__(self):
        hashable = []

        for filter in self.filters:
            hashable.append((filter.type, tuple(filter.bins)))

        for nuclide in self.nuclides:
            hashable.append(nuclide.name)

        for score in self.scores:
            hashable.append(score)

        hashable.append(self.estimator)
        hashable.append(self.name)

        return hash(tuple(hashable))


    @property
    def id(self):
        return self._id


    @property
    def name(self):
        return self._name


    @property
    def filters(self):
        return self._filters


    @property
    def num_filters(self):
        return len(self._filters)


    @property
    def nuclides(self):
        return self._nuclides


    @property
    def num_nuclides(self):
        return len(self._nuclides)


    @property
    def scores(self):
        return self._scores


    @property
    def num_scores(self):
        return len(self._scores)


    @property
    def num_score_bins(self):
        return self._num_score_bins


    @property
    def num_filter_bins(self):

        num_bins = 1

        for filter in self._filters:
            num_bins *= filter.num_bins

        return num_bins


    @property
    def num_bins(self):
        num_bins = self.num_filter_bins
        num_bins *= self.num_nuclides
        num_bins *= self.num_score_bins
        return num_bins


    @property
    def estimator(self):
        return self._estimator


    @property
    def triggers(self):
        return self._triggers


    @property
    def num_realizations(self):
        return self._num_realizations


    @property
    def with_summary(self):
        return self._with_summary


    @property
    def sum(self):
        return self._sum


    @property
    def sum_sq(self):
        return self._sum_sq


    @property
    def mean(self):
        return self._mean


    @property
    def std_dev(self):
        return self._std_dev


    @property
    def with_batch_statistics(self):
        return self._with_batch_statistics


    @estimator.setter
    def estimator(self, estimator):

        if not estimator in ['analog', 'tracklength']:
            msg = 'Unable to set the estimator for Tally ID={0} to {1} since ' \
                  'it is not a valid estimator type'.format(self.id, estimator)
            raise ValueError(msg)

        self._estimator = estimator


    def add_trigger(self, trigger):

        if not isinstance(trigger, Trigger):
            msg = 'Unable to add a tally trigger for Tally ID={0} to ' \
                  'since "{1}" is not a Trigger'.format(self.id, trigger)
            raise ValueError(msg)

        self._triggers.append(trigger)


    @id.setter
    def id(self, tally_id):

        if tally_id is None:
            global AUTO_TALLY_ID
            self._id = AUTO_TALLY_ID
            AUTO_TALLY_ID += 1

        # Check that the ID is an integer and wasn't already used
        elif not is_integer(tally_id):
            msg = 'Unable to set a non-integer Tally ID {0}'.format(tally_id)
            raise ValueError(msg)

        elif tally_id < 0:
            msg = 'Unable to set Tally ID to {0} since it must be a ' \
                  'non-negative integer'.format(tally_id)
            raise ValueError(msg)

        else:
            self._id = tally_id


    @name.setter
    def name(self, name):

        if not is_string(name):
            msg = 'Unable to set name for Tally ID={0} with a non-string ' \
                  'value "{1}"'.format(self.id, name)
            raise ValueError(msg)

        else:
            self._name = name


    def add_filter(self, filter):

        global filters

        if not isinstance(filter, (Filter, _CrossFilter)):
            msg = 'Unable to add Filter "{0}" to Tally ID={1} since it is ' \
                  'not a Filter object'.format(filter, self.id)
            raise ValueError(msg)

        self._filters.append(filter)


    def add_nuclide(self, nuclide):
        self._nuclides.append(nuclide)


    def add_score(self, score):

        if not is_string(score) and not isinstance(score, _CrossScore):
            msg = 'Unable to add score "{0}" to Tally ID={1} since it is ' \
                  'not a string'.format(score, self.id)
            raise ValueError(msg)

        # If the score is already in the Tally, don't add it again
        if score in self.scores:
            return
        else:
            self._scores.append(score)


    @num_score_bins.setter
    def num_score_bins(self, num_score_bins):
        self._num_score_bins = num_score_bins


    @num_realizations.setter
    def num_realizations(self, num_realizations):

        if not is_integer(num_realizations):
            msg = 'Unable to set the number of realizations to "{0}" for ' \
                  'Tally ID={1} since it is not an ' \
                  'integer'.format(num_realizations)
            raise ValueError(msg)

        elif num_realizations < 0:
            msg = 'Unable to set the number of realizations to "{0}" for ' \
                  'Tally ID={1} since it is a negative ' \
                  'value'.format(num_realizations)
            raise ValueError(msg)

        self._num_realizations = num_realizations


    @with_summary.setter
    def with_summary(self, with_summary):

        if not isinstance(with_summary, bool):
            msg = 'Unable to set with_summary to a non-boolean ' \
                  'value "{0}"'.format(with_summary)
            raise ValueError(msg)

        self._with_summary = with_summary


    @with_batch_statistics.setter
    def with_batch_statistics(self, with_batch_statistics):

        if not isinstance(with_batch_statistics, bool):
            msg = 'Unable to set with_batch_statistics to a non-boolean ' \
                  'value "{0}"'.format(with_batch_statistics)
            raise ValueError(msg)

        self._with_batch_statistics = with_batch_statistics


    def set_results(self, sum, sum_sq):

        if not isinstance(sum, (tuple, list, np.ndarray)):
            msg = 'Unable to set the sum to "{0}" for Tally ID={1} since ' \
                  'it is not a Python tuple/list or NumPy ' \
                  'array'.format(sum, self.id)
            raise ValueError(msg)

        if not isinstance(sum_sq, (tuple, list, np.ndarray)):
            msg = 'Unable to set the sum to "{0}" for Tally ID={1} since ' \
                  'it is not a Python tuple/list or NumPy ' \
                  'array'.format(sum_sq, self.id)
            raise ValueError(msg)

        self._sum = sum
        self._sum_sq = sum_sq


    def remove_score(self, score):

        if not score in self.scores:
            msg = 'Unable to remove score "{0}" from Tally ID={1} since the ' \
                  'Tally does not contain this score'.format(score, self.id)
            ValueError(msg)

        self._scores.remove(score)


    def remove_filter(self, filter):

        if not filter in self.filters:
            msg = 'Unable to remove filter "{0}" from Tally ID={1} since the ' \
                  'Tally does not contain this filter'.format(filter, self.id)
            ValueError(msg)

        self._filters.remove(filter)


    def remove_nuclide(self, nuclide):

        if not nuclide in self.nuclides:
            msg = 'Unable to remove nuclide "{0}" from Tally ID={1} since the ' \
                  'Tally does not contain this nuclide'.format(nuclide, self.id)
            ValueError(msg)

        self._nuclides.remove(nuclide)


    def compute_std_dev(self, t_value=1.0):

        # Calculate sample mean and standard deviation
        self._mean = self.sum / self.num_realizations
        self._std_dev = np.sqrt((self.sum_sq / self.num_realizations - \
                                 self.mean**2) / (self.num_realizations - 1))
        self._std_dev *= t_value
        self.with_batch_statistics = True


    def __repr__(self):

        string = 'Tally\n'
        string += '{0: <16}{1}{2}\n'.format('\tID', '=\t', self.id)
        string += '{0: <16}{1}{2}\n'.format('\tName', '=\t', self.name)

        string += '{0: <16}\n'.format('\tFilters')

        for filter in self.filters:
            string += '{0: <16}\t\t{1}\t{2}\n'.format('', filter.type,
                                                          filter.bins)

        string += '{0: <16}{1}'.format('\tNuclides', '=\t')

        for nuclide in self.nuclides:
            if isinstance(nuclide, Nuclide):
                string += '{0} '.format(nuclide.name)
            else:
                string += '{0} '.format(nuclide)

        string += '\n'

        string += '{0: <16}{1}{2}\n'.format('\tScores', '=\t', self.scores)
        string += '{0: <16}{1}{2}\n'.format('\tEstimator', '=\t', self.estimator)

        return string


    def can_merge(self, tally):

        if not isinstance(tally, Tally):
            return False

        # Must have same estimator
        if self.estimator != tally.estimator:
            return False

        # Must have same nuclides
        if len(self.nuclides) != len(tally.nuclides):
            return False

        for nuclide in self.nuclides:
            if not nuclide in tally.nuclides:
                return False

        # Must have same or mergeable filters
        if len(self.filters) != len(tally.filters):
            return False

        # Look to see if all filters are the same, or one or more can be merged
        for filter1 in self.filters:
            mergeable_filter = False

            for filter2 in tally.filters:
                if filter1 == filter2 or filter1.can_merge(filter2):
                    mergeable_filter = True
                    break

            # If no mergeable filter was found, the tallies are not mergable
            if not mergeable_filter:
                return False

        # Tallies are mergeable if all conditional checks passed
        return True


    def merge(self, tally):

        if not self.can_merge(tally):
            msg = 'Unable to merge tally ID={0} with {1}'.format(tally.id, self.id)
            raise ValueError(msg)

        # Create deep copy of tally to return as merged tally
        merged_tally = copy.deepcopy(self)

        # Differentiate Tally with a new auto-generated Tally ID
        merged_tally.id = None

        # Merge filters
        for i, filter1 in enumerate(merged_tally.filters):
            for filter2 in tally.filters:
                if filter1 != filter2 and filter1.can_merge(filter2):
                    merged_filter = filter1.merge(filter2)
                    merged_tally.filters[i] = merged_filter
                    break

        # Add scores from second tally to merged tally
        for score in tally.scores:
            merged_tally.add_score(score)

        # Add triggers from second tally to merged tally
        for trigger in tally.triggers:
            merged_tally.add_trigger(trigger)

        return merged_tally


    def get_tally_xml(self):

        element = ET.Element("tally")

        # Tally ID
        element.set("id", str(self.id))

        # Optional Tally name
        if self.name != '':
            element.set("name", self.name)

        # Optional Tally filters
        for filter in self.filters:

            subelement = ET.SubElement(element, "filter")
            subelement.set("type", str(filter.type))

            if not filter.bins is None:

                bins = ''
                for bin in filter.bins:
                    bins += '{0} '.format(bin)

                subelement.set("bins", bins.rstrip(' '))

        # Optional Nuclides
        if len(self.nuclides) > 0:

            nuclides = ''
            for nuclide in self.nuclides:
                if isinstance(nuclide, Nuclide):
                    nuclides += '{0} '.format(nuclide.name)
                else:
                    nuclides += '{0} '.format(nuclide)

            subelement = ET.SubElement(element, "nuclides")
            subelement.text = nuclides.rstrip(' ')

        # Scores
        if len(self.scores) == 0:
            msg = 'Unable to get XML for Tally ID={0} since it does not ' \
                  'contain any scores'.format(self.id)
            raise ValueError(msg)

        else:

            scores = ''
            for score in self.scores:
                scores += '{0} '.format(score)

            subelement = ET.SubElement(element,    "scores")
            subelement.text = scores.rstrip(' ')

        # Tally estimator type
        if not self.estimator is None:
            subelement = ET.SubElement(element, "estimator")
            subelement.text = self.estimator

        # Optional Triggers
        for trigger in self.triggers:
            trigger.get_trigger_xml(element)

        return element


    def find_filter(self, filter_type):

        filter = None

        # Look through all of this Tally's Filters for the type requested
        for test_filter in self.filters:
            if test_filter.type == filter_type:
                filter = test_filter
                break

        # If we did not find the Filter, throw an Exception
        if filter is None:
            msg = 'Unable to find filter type "{0}" in ' \
                  'Tally ID={1}'.format(filter_type, self.id)
            raise ValueError(msg)

        return filter


    def get_filter_index(self, filter_type, filter_bin):
        """Returns the index in the Tally's results array for a Filter bin.

        Parameters
        ----------
        filter_type : str
             The type of Filter (e.g., 'cell', 'energy', etc.).

        filter_bin : int, list
              The bin is an integer ID for 'material', 'surface', 'cell',
              'cellborn', and 'universe' Filters. The bin is an integer for
              the cell instance ID for 'distribcell' Filters. The bin is
              a 2-tuple of floats for 'energy' and 'energyout' filters
              corresponding to the energy boundaries of the bin of interest.
              The bin is a (x,y,z) 3-tuple for 'mesh' filters corresponding to
              the mesh cell of interest.

        Returns
        -------
             The index in the Tally data array for this filter bin.
        """

        # Find the equivalent Filter in this Tally's list of Filters
        filter = self.find_filter(filter_type)

        # Get the index for the requested bin from the Filter and return it
        filter_index = filter.get_bin_index(filter_bin)
        return filter_index


    def get_nuclide_index(self, nuclide):
        """Returns the index in the Tally's results array for a Nuclide bin.

        Parameters
        ----------
        nuclide : str
             The name of the Nuclide (e.g., 'H-1', 'U-238').

        Returns
        -------
             The index in the Tally data array for this nuclide.

        Raises
        ------
             KeyError : An error when the argument passed to the 'nuclide'
             parameter cannot be found in the Tally.
        """

        nuclide_index = -1

        # Look for the user-requested nuclide in all of the Tally's Nuclides
        for i, test_nuclide in enumerate(self.nuclides):

            # If the Summary was linked, then values are Nuclide objects
            if isinstance(test_nuclide, Nuclide):
                if test_nuclide._name == nuclide:
                    nuclide_index = i
                    break

            # If the Summary has not been linked, then values are ZAIDs
            else:
                if test_nuclide == nuclide:
                    nuclide_index = i
                    break

        if nuclide_index == -1:
            msg = 'Unable to get the nuclide index for Tally since "{0}" ' \
                  'is not one of the nuclides'.format(nuclide)
            raise KeyError(msg)
        else:
            return nuclide_index


    def get_score_index(self, score):
        """Returns the index in the Tally's results array for a score bin.

        Parameters
        ----------
        score : str
             The score string (e.g., 'absorption', 'nu-fission').

        Returns
        -------
             The index in the Tally data array for this score.

        Raises
        ------
             ValueError: An error when the argument passed to the 'score'
             parameter cannot be found in the Tally.
        """

        try:
            score_index = self.scores.index(score)

        except ValueError:
            msg = 'Unable to get the score index for Tally since "{0}" ' \
                  'is not one of the scores'.format(score)
            raise ValueError(msg)

        return score_index


    def get_values(self, scores=[], filters=[], filter_bins=[],
                   nuclides=[], value='mean'):
        """Returns a tally score value given a list of filters to satisfy.

        This routine constructs a 3D NumPy array for the requested Tally data
        indexed by filter bin, nuclide bin, and score index. The routine will
        order the data in the array as specified in the parameter lists.

        Parameters
        ----------
        scores : list
             A list of one or more score strings
             (e.g., ['absorption', 'nu-fission']; default is []).

        filters : list
             A list of filter type strings
             (e.g., ['mesh', 'energy']; default is []).

        filter_bins : list
             A list of the filter bins corresponding to the filter_types
             parameter (e.g., [1, (0., 0.625e-6)]; default is []). Each bin
             in the list is the integer ID for 'material', 'surface', 'cell',
             'cellborn', and 'universe' Filters. Each bin is an integer for
             the cell instance ID for 'distribcell Filters. Each bin is
             a 2-tuple of floats for 'energy' and 'energyout' filters
             corresponding to the energy boundaries of the bin of interest.
             The bin is a (x,y,z) 3-tuple for 'mesh' filters corresponding
             to the mesh cell of interest. The order of the bins in the list
             must correspond of the filter_types parameter.

        nuclides : list
             A list of nuclide name strings
             (e.g., ['U-235', 'U-238']; default is []).

        value : str
             A string for the type of value to return  - 'mean' (default),
             'std_dev', 'rel_err', 'sum', or 'sum_sq' are accepted.

        Returns
        -------
             A scalar or NumPy array of the Tally data indexed in the order
             each filter, nuclide and score is listed in the parameters.

        Raises
        ------
             ValueError : An error when this routine is called before the Tally
             is populated with data by the StatePoint.read_results() routine.
        """

        # Ensure that StatePoint.read_results() was called first
        if (value == 'mean' and self.mean is None) or \
           (value == 'std_dev' and self.std_dev is None) or \
           (value == 'rel_err' and self.mean is None) or \
           (value == 'sum' and self.sum is None) or \
           (value == 'sum_sq' and self.sum_sq is None):
            msg = 'The Tally ID={0} has no data to return. Call the ' \
                  'StatePoint.read_results() routine before using ' \
                  'Tally.get_values(...)'.format(self.id)
            raise ValueError(msg)


        # Compute batch statistics if not yet computed
        if not self.with_batch_statistics:
            self.compute_std_dev()

        ############################      FILTERS      #########################
        # Determine the score indices from any of the requested scores
        if filters:

            # Initialize empty list of indices for each bin in each Filter
            filter_indices = []

            # Loop over all of the Tally's Filters
            for i, filter in enumerate(self.filters):

                # Initialize empty list of indices for this Filter's bins
                filter_indices.append([])

                user_filter = False

                # If a user-requested Filter, get the user-requested bins
                for j, test_filter in enumerate(filters):
                    if filter.type == test_filter:
                        bins = filter_bins[j]
                        user_filter = True
                        break

                # If not a user-requested Filter, get all bins
                if not user_filter:

                    # Create list of 2- or 3-tuples tuples for mesh cell bins
                    if filter.type == 'mesh':
                        dimension = filter.mesh.dimension
                        xyz = map(lambda x: np.arange(1,x+1), dimension)
                        bins = list(itertools.product(*xyz))

                    # Create list of 2-tuples for energy boundary bins
                    elif filter.type in ['energy', 'energyout']:
                        bins = []
                        for i in range(filter.num_bins):
                            bins.append((filter.bins[i], filter.bins[i+1]))

                    # Create list of IDs for bins for all other Filter types
                    else:
                        bins = filter.bins

                # Add indices for each bin in this Filter to the list
                for bin in bins:
                    filter_indices[i].append(
                        self.get_filter_index(filter.type, bin))

            # Apply cross-product sum between all filter bin indices
            filter_indices = list(map(sum, itertools.product(*filter_indices)))

        # If user did not specify any specific Filters, use them all
        else:
            filter_indices = np.arange(self.num_filter_bins)

        ############################      NUCLIDES      ########################
        # Determine the score indices from any of the requested scores
        if nuclides:
            nuclide_indices = np.zeros(len(nuclides), dtype=np.int)
            for i, nuclide in enumerate(nuclides):
                nuclide_indices[i] = self.get_nuclide_index(nuclide)

        # If user did not specify any specific Nuclides, use them all
        else:
            nuclide_indices = np.arange(self.num_nuclides)

        #############################      SCORES      #########################
        # Determine the score indices from any of the requested scores
        if scores:
            score_indices = np.zeros(len(scores), dtype=np.int)
            for i, score in enumerate(scores):
                score_indices[i] = self.get_score_index(score)

        # If user did not specify any specific scores, use them all
        else:
            score_indices = np.arange(self.num_scores)

        # Construct cross-product of all three index types with each other
        indices = np.ix_(filter_indices, nuclide_indices, score_indices)

        # Return the desired result from Tally
        if value == 'mean':
            data = self.mean[indices]
        elif value == 'std_dev':
            data = self.std_dev[indices]
        elif value == 'rel_err':
            data = self.std_dev[indices] / self.mean[indices]
        elif value == 'sum':
            data = self.sum[indices]
        elif value == 'sum_sq':
            data = self.sum_sq[indices]
        else:
            msg = 'Unable to return results from Tally ID={0} since the ' \
                  'the requested value "{1}" is not \'mean\', \'std_dev\', ' \
                  '\rel_err\', \'sum\', or \'sum_sq\''.format(self.id, value)
            raise LookupError(msg)

        return data.squeeze()


    def get_pandas_dataframe(self, filters=True, nuclides=True,
                             scores=True, summary=None):
        """Build a Pandas DataFrame for the Tally data.

        This routine constructs a Pandas DataFrame object for the Tally data
        with columns annotated by filter, nuclide and score bin information.
<<<<<<< HEAD
        This capability has been tested for Pandas >=v0.13.1. However, if
=======
        This capability has been tested for Pandas >=v0.13.1. However, if p
>>>>>>> 6121d979
        possible, it is recommended to use the v0.16 or newer versions of
        Pandas since this this routine uses the Multi-index Pandas feature.

        Parameters
        ----------
        filters : bool
             Include columns with filter bin information (default is True).

        nuclides : bool
             Include columns with nuclide bin information (default is True).

        scores : bool
             Include columns with score bin information (default is True).

        summary : None or Summary
             An optional Summary object to be used to construct columns for
             for distribcell tally filters (default is None). The geometric
             information in the Summary object is embedded into a Multi-index
             column with a geometric "path" to each distribcell intance.
             NOTE: This option requires the OpenCG Python package.

        Returns
        -------
             A Pandas DataFrame with each column annotated by filter, nuclide
             and score bin information (if these parameters are True), and the
             mean and standard deviation of the Tally's data.

        Raises
        ------
             KeyError : An error when this routine is called before the Tally
             is populated with data by the StatePoint.read_results() routine.
        """

        # Ensure that StatePoint.read_results() was called first
        if self.mean is None or self.std_dev is None:
            msg = 'The Tally ID={0} has no data to return. Call the ' \
                  'StatePoint.read_results() routine before using ' \
                  'Tally.get_pandas_dataframe(...)'.format(self.id)
            raise KeyError(msg)

        # If using Summary, ensure StatePoint.link_with_summary(...) was called
        if summary and not self.with_summary:
            msg = 'The Tally ID={0} has not been linked with the Summary. ' \
                  'Call the StatePoint.link_with_summary(...) routine ' \
                  'before using Tally.get_pandas_dataframe(...) with ' \
                  'Summary info'.format(self.id)
            raise KeyError(msg)

        # Attempt to import the pandas package
        try:
            import pandas as pd
        except ImportError:
            msg = 'The pandas Python package must be installed on your system'
            raise ImportError(msg)

        # Compute batch statistics if not yet computed
        if not self.with_batch_statistics:
            self.compute_std_dev()

        # Initialize a pandas dataframe for the tally data
        df = pd.DataFrame()

        # Find the total length of the tally data array
        data_size = self.mean.size

        # Split CrossFilters into separate filters
        split_filters = []

        for filter in self.filters:

            if isinstance(filter, _CrossFilter):
                split_filters.extend(filter.split_filters())
            else:
                split_filters.append(filter)

        # Build DataFrame columns for filters if user requested them
        if filters:

            for filter in split_filters:

                # mesh filters
                if filter.type == 'mesh':

                    # Initialize dictionary to build Pandas Multi-index column
                    filter_dict = {}

                    # Append Mesh ID as outermost index of mult-index
                    mesh_id = filter.mesh.id
                    mesh_key = 'mesh {0}'.format(mesh_id)

                    # Find mesh dimensions - use 3D indices for simplicity
                    if (len(filter.mesh.dimension) == 3):
                        nx, ny, nz = filter.mesh.dimension
                    else:
                        nx, ny = filter.mesh.dimension
                        nz = 1

                    # Generate multi-index sub-column for x-axis
                    filter_bins = np.arange(1, nx+1)
                    repeat_factor = ny * nz * filter.stride
                    filter_bins = np.repeat(filter_bins, repeat_factor)
                    tile_factor = data_size / len(filter_bins)
                    filter_bins = np.tile(filter_bins, tile_factor)
                    filter_dict[(mesh_key, 'x')] = filter_bins

                    # Generate multi-index sub-column for y-axis
                    filter_bins = np.arange(1, ny+1)
                    repeat_factor = nz * filter.stride
                    filter_bins = np.repeat(filter_bins, repeat_factor)
                    tile_factor = data_size / len(filter_bins)
                    filter_bins = np.tile(filter_bins, tile_factor)
                    filter_dict[(mesh_key, 'y')] = filter_bins

                    # Generate multi-index sub-column for z-axis
                    filter_bins = np.arange(1, nz+1)
                    repeat_factor = filter.stride
                    filter_bins = np.repeat(filter_bins, repeat_factor)
                    tile_factor = data_size / len(filter_bins)
                    filter_bins = np.tile(filter_bins, tile_factor)
                    filter_dict[(mesh_key, 'z')] = filter_bins

                    # Append the multi-index column to the DataFrame
                    df = pd.concat([df, pd.DataFrame(filter_dict)], axis=1)

                # distribcell filters
                elif filter.type == 'distribcell':

                    if isinstance(summary, Summary):

                        # Attempt to import the OpenCG package
                        try:
                            import opencg
                        except ImportError:
                            msg = 'The OpenCG package must be installed ' \
                                  'to use a Summary for distribcell dataframes'
                            raise ImportError(msg)

                        # Create and extract the OpenCG geometry the Summary
                        summary.make_opencg_geometry()
                        opencg_geometry = summary.opencg_geometry
                        openmc_geometry = summary.openmc_geometry

                        # Use OpenCG to compute the number of regions
                        opencg_geometry.initializeCellOffsets()
                        num_regions = opencg_geometry._num_regions

                        # Initialize a dictionary mapping OpenMC distribcell
                        # offsets to OpenCG LocalCoords linked lists
                        offsets_to_coords = {}

                        # Use OpenCG to compute LocalCoords linked list for
                        # each region and store in dictionary
                        for region in range(num_regions):
                            coords = opencg_geometry.findRegion(region)
                            path = opencg.get_path(coords)
                            cell_id = path[-1]

                            # If this region is in Cell corresponding to the
                            # distribcell filter bin, store it in dictionary
                            if cell_id == filter.bins[0]:
                                offset = openmc_geometry.get_offset(path,
                                     filter.offset)
                                offsets_to_coords[offset] = coords

                        # Each distribcell offset is a DataFrame bin
                        # Unravel the paths into DataFrame columns
                        num_offsets = len(offsets_to_coords)

                        # Initialize termination condition for while loop
                        levels_remain = True
                        counter = 0

                        # Iterate over each level in the CSG tree hierarchy
                        while levels_remain:
                            levels_remain = False

                            # Initialize dictionary to build Pandas Multi-index
                            # column for this level in the CSG tree hierarchy
                            level_dict = {}

                            # Initialize prefix Multi-index keys
                            counter += 1
                            level_key = 'level {0}'.format(counter)
                            univ_key = (level_key, 'univ', 'id')
                            cell_key = (level_key, 'cell', 'id')
                            lat_id_key = (level_key, 'lat', 'id')
                            lat_x_key = (level_key, 'lat', 'x')
                            lat_y_key = (level_key, 'lat', 'y')
                            lat_z_key = (level_key, 'lat', 'z')

                            # Allocate NumPy arrays for each CSG level and
                            # each Multi-index column in the DataFrame
                            level_dict[univ_key] = np.empty(num_offsets)
                            level_dict[cell_key] = np.empty(num_offsets)
                            level_dict[lat_id_key] = np.empty(num_offsets)
                            level_dict[lat_x_key] = np.empty(num_offsets)
                            level_dict[lat_y_key] = np.empty(num_offsets)
                            level_dict[lat_z_key] = np.empty(num_offsets)

                            # Initialize Multi-index columns to NaN - this is
                            # necessary since some distribcell instances may
                            # have very different LocalCoords linked lists
                            level_dict[univ_key][:] = np.nan
                            level_dict[cell_key][:] = np.nan
                            level_dict[lat_id_key][:] = np.nan
                            level_dict[lat_x_key][:] = np.nan
                            level_dict[lat_y_key][:] = np.nan
                            level_dict[lat_z_key][:] = np.nan

                            # Iterate over all regions (distribcell instances)
                            for offset in range(num_offsets):
                                coords = offsets_to_coords[offset]

                                # If entire LocalCoords has been unraveled into
                                # Multi-index columns already, continue
                                if coords == None:
                                    continue

                                # Assign entry to Universe Multi-index column
                                if coords._type == 'universe':
                                    univ_id = coords._universe._id
                                    cell_id = coords._cell._id
                                    level_dict[univ_key][offset] = univ_id
                                    level_dict[cell_key][offset] = cell_id

                                # Assign entry to Lattice Multi-index column
                                else:
                                    lat_id = coords._lattice._id
                                    lat_x = coords._lat_x
                                    lat_y = coords._lat_y
                                    lat_z = coords._lat_z
                                    level_dict[lat_id_key][offset] = lat_id
                                    level_dict[lat_x_key][offset] = lat_x
                                    level_dict[lat_y_key][offset] = lat_y
                                    level_dict[lat_z_key][offset] = lat_z

                                # Move to next node in LocalCoords linked list
                                if coords._next == None:
                                    offsets_to_coords[offset] = None
                                else:
                                    offsets_to_coords[offset] = coords._next
                                    levels_remain = True

                            # Tile the Multi-index columns
                            for level_key, level_bins in level_dict.items():
                                level_bins = \
                                     np.repeat(level_bins, filter.stride)
                                tile_factor = data_size / len(level_bins)
                                level_bins = np.tile(level_bins, tile_factor)
                                level_dict[level_key] = level_bins

                            # Append the multi-index column to the DataFrame
                            df = pd.concat([df, pd.DataFrame(level_dict)],
                                           axis=1)

                    # Create DataFrame column for distribcell instances IDs
                    # NOTE: This is performed regardless of whether the user
                    # requests Summary geomeric information
                    filter_bins = np.arange(filter.num_bins)
                    filter_bins = np.repeat(filter_bins, filter.stride)
                    tile_factor = data_size / len(filter_bins)
                    filter_bins = np.tile(filter_bins, tile_factor)
                    df[filter.type] = filter_bins

                # energy, energyout filters
                elif 'energy' in filter.type:

                    print filter

                    bins = filter.bins
                    num_bins = filter.num_bins

                    # Create strings for
                    template = '{0:.1e} - {1:.1e}'
                    filter_bins = []
                    for i in range(num_bins-1):
                        filter_bins.append(template.format(bins[i], bins[i+1]))

                    # Tile the energy bins into a DataFrame column
                    filter_bins = np.repeat(filter_bins, filter.stride)
                    tile_factor = data_size / len(filter_bins)
                    filter_bins = np.tile(filter_bins, tile_factor)
                    df[filter.type + ' [MeV]'] = filter_bins

                # universe, material, surface, cell, and cellborn filters
                else:
                    filter_bins = np.repeat(filter.bins, filter.stride)
                    tile_factor = data_size / len(filter_bins)
                    filter_bins = np.tile(filter_bins, tile_factor)
                    df[filter.type] = filter_bins

        # Include DataFrame column for nuclides if user requested it
        if nuclides:
            nuclides = []

            for nuclide in self.nuclides:
                # Write Nuclide name if Summary info was linked with StatePoint
                if isinstance(nuclide, Nuclide):
                    nuclides.append(nuclide.name)
                else:
                    nuclides.append(nuclide)

            # Tile the nuclide bins into a DataFrame column
            nuclides = np.repeat(nuclides, len(self.scores))
            tile_factor = data_size / len(nuclides)
            df['nuclide'] = np.tile(nuclides, tile_factor)

        # Include column for scores if user requested it
        if scores:
            tile_factor = data_size / len(self.scores)
            df['score'] = np.tile(self.scores, tile_factor)

        # Append columns with mean, std. dev. for each tally bin
        df['mean'] = self.mean.ravel()
        df['std. dev.'] = self.std_dev.ravel()

        df.index.name = 'bin'
        df = df.dropna(axis=1)
        return df


    def export_results(self, filename='tally-results', directory='.',
                      format='hdf5', append=True):
        """Exports tallly results to an HDF5 or Python pickle binary file.

        Parameters
        ----------
        filename : str
             The name of the file for the results (default is 'tally-results').

        directory : str
             The name of the directory for the results (default is '.').

        format : str
             The format for the exported file - HDF5 ('hdf5', default) and
             Python pickle ('pkl') files are supported.

        append : bool
             Whether or not to append the results to the file (default is True).

        Raises
        ------
             KeyError : An error when this routine is called before the Tally
             is populated with data by the StatePoint.read_results() routine.
        """

        # Ensure that StatePoint.read_results() was called first
        if self._sum is None or self._sum_sq is None:
            msg = 'The Tally ID={0} has no data to export. Call the ' \
                  'StatePoint.read_results() routine before using ' \
                  'Tally.export_results(...)'.format(self.id)
            raise KeyError(msg)

        if not is_string(filename):
            msg = 'Unable to export the results for Tally ID={0} to ' \
                  'filename="{1}" since it is not a ' \
                  'string'.format(self.id, filename)
            raise ValueError(msg)

        elif not is_string(directory):
            msg = 'Unable to export the results for Tally ID={0} to ' \
                  'directory="{1}" since it is not a ' \
                  'string'.format(self.id, directory)
            raise ValueError(msg)

        elif not format in ['hdf5', 'pkl', 'csv']:
            msg = 'Unable to export the results for Tally ID={0} to format ' \
                  '"{1}" since it is not supported'.format(self.id, format)
            raise ValueError(msg)

        elif not isinstance(append, (bool, np.bool)):
            msg = 'Unable to export the results for Tally ID={0} since the ' \
                  'append parameters is not True/False'.format(self.id, append)
            raise ValueError(msg)

        # Make directory if it does not exist
        if not os.path.exists(directory):
            os.makedirs(directory)


        # HDF5 binary file
        if format == 'hdf5':

            import h5py

            filename = directory + '/' + filename + '.h5'

            if append:
                tally_results = h5py.File(filename, 'a')
            else:
                tally_results = h5py.File(filename, 'w')

            # Create an HDF5 group within the file for this particular Tally
            tally_group = tally_results.create_group('Tally-{0}'.format(self.id))

            # Add basic Tally data to the HDF5 group
            tally_group.create_dataset('id', data=self.id)
            tally_group.create_dataset('name', data=self.name)
            tally_group.create_dataset('estimator', data=self.estimator)
            tally_group.create_dataset('scores', data=np.array(self.scores))

            # Add a string array of the nuclides to the HDF5 group
            nuclides = []

            for nuclide in self.nuclides:
                nuclides.append(nuclide.name)


            tally_group.create_dataset('nuclides', data=np.array(nuclides))

            # Create an HDF5 sub-group for the Filters
            filter_group = tally_group.create_group('filters')

            for filter in self.filters:
                filter_group.create_dataset(filter.type, data=filter.bins)

            # Add all results to the main HDF5 group for the Tally
            tally_group.create_dataset('sum', data=self.sum)
            tally_group.create_dataset('sum_sq', data=self.sum_sq)
            tally_group.create_dataset('mean', data=self.mean)
            tally_group.create_dataset('std_dev', data=self.std_dev)

            # Close the Tally results HDF5 file
            tally_results.close()


        # Python pickle binary file
        elif format == 'pkl':

            import pickle

            # Load the dictionary from the Pickle file
            filename = directory + '/' + filename + '.pkl'

            if os.path.exists(filename) and append:
                tally_results = pickle.load(file(filename, 'rb'))
            else:
                tally_results = {}

            # Create a nested dictionary within the file for this particular Tally
            tally_results['Tally-{0}'.format(self.id)] = {}
            tally_group = tally_results['Tally-{0}'.format(self.id)]

            # Add basic Tally data to the nested dictionary
            tally_group['id'] = self.id
            tally_group['name'] = self.name
            tally_group['estimator'] = self.estimator
            tally_group['scores'] = np.array(self.scores)

            # Add a string array of the nuclides to the HDF5 group
            nuclides = []

            for nuclide in self.nuclides:
                nuclides.append(nuclide.name)

            tally_group['nuclides']= np.array(nuclides)

            # Create a nested dictionary for the Filters
            tally_group['filters'] = {}
            filter_group = tally_group['filters']

            for filter in self.filters:
                filter_group[filter.type] = filter.bins

            # Add all results to the main sub-dictionary for the Tally
            tally_group['sum'] = self.sum
            tally_group['sum_sq'] = self.sum_sq
            tally_group['mean'] = self.mean
            tally_group['std_dev'] = self.std_dev

            # Pickle the Tally results to a file
            pickle.dump(tally_results, open(filename, 'wb'))


class TalliesFile(object):

    def __init__(self):

        # Initialize TalliesFile class attributes
        self._tallies = []
        self._meshes = []
        self._tallies_file = ET.Element("tallies")


    def add_tally(self, tally, merge=False):

        if not isinstance(tally, Tally):
            msg = 'Unable to add a non-Tally {0} to the TalliesFile'.format(tally)
            raise ValueError(msg)

        if merge:
            merged = False

            # Look for a tally to merge with this one
            for i, tally2 in enumerate(self._tallies):

                # If a mergeable tally is found
                if tally2.can_merge(tally):

                    # Replace tally 2 with the merged tally
                    merged_tally = tally2.merge(tally)
                    self._tallies[i] = merged_tally
                    merged = True
                    break

            # If not mergeable tally was found, simply add this tally
            if not merged:
                self._tallies.append(tally)

        else:
            self._tallies.append(tally)


    def remove_tally(self, tally):
        self._tallies.remove(tally)


    def merge_tallies(self):

        for i, tally1 in enumerate(self._tallies):
            for j, tally2 in enumerate(self._tallies):

                # Do not merge the same tally with itself
                if i == j:
                    continue

                # If the two tallies are mergeable
                if tally1.can_merge(tally2):

                    # Replace tally 1 with the merged tally
                    merged_tally = tally1.merge(tally2)
                    self._tallies[i] = merged_tally

                    # Remove tally 2 since it is no longer needed
                    self._tallies.pop(j)

                    # Continue iterating from the first loop
                    break


    def add_mesh(self, mesh):

        if not isinstance(mesh, Mesh):
            msg = 'Unable to add a non-Mesh {0} to the TalliesFile'.format(mesh)
            raise ValueError(msg)

        self._meshes.append(mesh)


    def remove_mesh(self, mesh):
        self._meshes.remove(mesh)


    def create_tally_subelements(self):

        for tally in self._tallies:
            xml_element = tally.get_tally_xml()
            self._tallies_file.append(xml_element)


    def create_mesh_subelements(self):

        for mesh in self._meshes:

            if len(mesh._name) > 0:
                self._tallies_file.append(ET.Comment(mesh._name))

            xml_element = mesh.get_mesh_xml()
            self._tallies_file.append(xml_element)


    def export_to_xml(self):

        self.create_mesh_subelements()
        self.create_tally_subelements()

        # Clean the indentation in the file to be user-readable
        clean_xml_indentation(self._tallies_file)

        # Write the XML Tree to the tallies.xml file
        tree = ET.ElementTree(self._tallies_file)
        tree.write("tallies.xml", xml_declaration=True,
                             encoding='utf-8', method="xml")


class _CrossScore(object):

    def __init__(self, left_score=None, right_score=None, binary_op=None):

        self._left_score = None
        self._right_score = None
        self._binary_op = None

        if left_score is not None:
            self.left_score = left_score

        if right_score is not None:
            self.right_score = right_score

        if binary_op is not None:
            self.binary_op = binary_op


    @property
    def left_score(self):
        return self._left_score


    @property
    def right_score(self):
        return self._right_score


    @property
    def binary_op(self):
        return self._binary_op


    @left_score.setter
    def left_score(self, left_score):

        if not isinstance(left_score, (_CrossScore, str)):
            msg = 'Unable to set CrossScore left score to {0} which ' \
                  'is not a string'.format(left_score)
            raise ValueError(msg)

        self._left_score = left_score


    @right_score.setter
    def right_score(self, right_score):

        if not isinstance(right_score, (_CrossScore, str)):
            msg = 'Unable to set CrossScore right score to {0} which ' \
                  'is not a string'.format(right_score)
            raise ValueError(msg)

        self._right_score = right_score


    @binary_op.setter
    def binary_op(self, binary_op):

        if not is_string(binary_op):
            msg = 'Unable to set CrossScore binary op to {0} which ' \
                  'is not a string'.format(binary_op)
            raise ValueError(msg)

        self._binary_op = binary_op


    def __repr__(self):
        string = '({0} {1} {2})'.format(self.left_score,
                                        self.binary_op, self.right_score)
        return string


class _CrossNuclide(object):

    def __init__(self, left_nuclide=None, right_nuclide=None, binary_op=None):

        self._left_nuclide = None
        self._right_nuclide = None
        self._binary_op = None

        if left_nuclide is not None:
            self.left_nuclide = left_nuclide

        if right_nuclide is not None:
            self.right_nuclide = right_nuclide

        if binary_op is not None:
            self.binary_op = binary_op


    @property
    def left_nuclide(self):
        return self._left_nuclide


    @property
    def right_nuclide(self):
        return self._right_nuclide


    @property
    def binary_op(self):
        return self._binary_op


    @left_nuclide.setter
    def left_nuclide(self, left_nuclide):

        if not isinstance(left_nuclide, (Nuclide, _CrossNuclide, int)):
            msg = 'Unable to set CrossNuclide left nuclide to {0} which ' \
                  'is not an integer or Nuclide'.format(left_nuclide)
            raise ValueError(msg)

        self._left_nuclide = left_nuclide


    @right_nuclide.setter
    def right_nuclide(self, right_nuclide):

        if not isinstance(right_nuclide, (Nuclide, _CrossNuclide, int)):
            msg = 'Unable to set CrossNuclide right nuclide to {0} which ' \
                  'is not an integer or Nuclide'.format(right_nuclide)
            raise ValueError(msg)

        self._right_nuclide = right_nuclide


    @binary_op.setter
    def binary_op(self, binary_op):

        if not is_string(binary_op):
            msg = 'Unable to set CrossNuclide binary op to {0} which ' \
                  'is not a string'.format(binary_op)
            raise ValueError(msg)

        self._binary_op = binary_op


    def __repr__(self):

        string = ''

        # If the Summary was linked, the left nuclide is a Nuclide object
        if isinstance(self.left_nuclide, Nuclide):
            string += '(' + self.left_nuclide.name
        # If the Summary was not linked, the left nuclide is the ZAID
        else:
            string += '(' + str(self.left_nuclide)

        string += ' ' + self.binary_op + ' '

        # If the Summary was linked, the right nuclide is a Nuclide object
        if isinstance(self.right_nuclide, Nuclide):
            string += self.right_nuclide.name + ')'
        # If the Summary was not linked, the right nuclide is the ZAID
        else:
            string += str(self.right_nuclide) + ')'

        return string


class _CrossFilter(object):

    def __init__(self, left_filter=None, right_filter=None, binary_op=None):

        self._left_filter = None
        self._right_filter = None
        self._binary_op = None

        if left_filter is not None:
            self.left_filter = left_filter

        if right_filter is not None:
            self.right_filter = right_filter

        if binary_op is not None:
            self.binary_op = binary_op


    @property
    def left_filter(self):
        return self._left_filter


    @property
    def right_filter(self):
        return self._right_filter


    @property
    def binary_op(self):
        return self._binary_op


    @property
    def type(self):
        return (self.right_filter.type, self.left_filter.type)


    @property
    def bins(self):
        return (self.right_filter.bins, self.left_filter.bins)


    @property
    def num_bins(self):
        return self.left_filter.num_bins * self.right_filter.num_bins


    @property
    def stride(self):
        return self.left_filter.stride * self.right_filter.stride


    @left_filter.setter
    def left_filter(self, left_filter):

        if not isinstance(left_filter, (Filter, _CrossFilter)):
            msg = 'Unable to set CrossFilter left filter to {0} which ' \
                  'is not a Filter'.format(left_filter)
            raise ValueError(msg)

        self._left_filter = left_filter


    @right_filter.setter
    def right_filter(self, right_filter):

        if not isinstance(right_filter, (Filter, _CrossFilter)):
            msg = 'Unable to set CrossFilter right filter to {0} which ' \
                  'is not a Filter'.format(right_filter)
            raise ValueError(msg)

        self._right_filter = right_filter


    @binary_op.setter
    def binary_op(self, binary_op):

        if not is_string(binary_op):
            msg = 'Unable to set CrossFilter binary op to {0} which ' \
                  'is not a string'.format(binary_op)
            raise ValueError(msg)

        self._binary_op = binary_op


    def __repr__(self):

        string = '_CrossFilter\n'

        filter_type = '({0} {1} {2})'.format(self.left_filter.type,
                                             self.binary_op,
                                             self.right_filter.type)

        filter_bins = '({0} {1} {2})'.format(self.left_filter.bins,
                                             self.binary_op,
                                             self.right_filter.bins)

        string += '{0: <16}{1}{2}\n'.format('\tType', '=\t', filter_type)
        string += '{0: <16}{1}{2}\n'.format('\tBins', '=\t', filter_bins)
        return string


    def split_filters(self):

        split_filters = []

        # If left Filter is not a CrossFilter, simply append to list
        if isinstance(self.left_filter, Filter):
            split_filters.append(self.left_filter)
        # Recursively descend CrossFilter tree to collect all Filters
        else:
            split_filters.extend(self.left_filter.split_filters())

        # If right Filter is not a CrossFilter, simply append to list
        if isinstance(self.right_filter, Filter):
            split_filters.append(self.right_filter)
        # Recursively descend CrossFilter tree to collect all Filters
        else:
            split_filters.extend(self.right_filter.split_filters())

        return split_filters<|MERGE_RESOLUTION|>--- conflicted
+++ resolved
@@ -1731,11 +1731,7 @@
 
         This routine constructs a Pandas DataFrame object for the Tally data
         with columns annotated by filter, nuclide and score bin information.
-<<<<<<< HEAD
         This capability has been tested for Pandas >=v0.13.1. However, if
-=======
-        This capability has been tested for Pandas >=v0.13.1. However, if p
->>>>>>> 6121d979
         possible, it is recommended to use the v0.16 or newer versions of
         Pandas since this this routine uses the Multi-index Pandas feature.
 
