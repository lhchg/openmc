module state_point

!===============================================================================
! STATE_POINT -- This module handles writing and reading state point
! files. State points are contain complete tally results, source sites, and
! various other data. They can be used to restart a run or to reconstruct
! confidence intervals for tallies (this requires post-processing via Python
! scripts).
!
! State points can be written at any batch during a simulation, or at specified
! intervals, using the <state_point ... /> tag.
!===============================================================================


  use constants
  use error,              only: fatal_error, warning
  use global
  use output,             only: write_message, time_stamp
  use string,             only: to_str, zero_padded, count_digits
  use output_interface
  use tally_header,       only: TallyObject
  use mesh_header,        only: StructuredMesh
  use dict_header,        only: ElemKeyValueII, ElemKeyValueCI

#ifdef MPI
  use mpi
#endif

  implicit none

  type(BinaryOutput)        :: sp      ! Statepoint/source output file

contains

!===============================================================================
! WRITE_STATE_POINT
!===============================================================================

  subroutine write_state_point()

<<<<<<< HEAD
    character(MAX_FILE_LEN)       :: filename
    integer                       :: i, j, k, m
    integer                       :: n_x, n_y, n_z
    character(11), allocatable    :: name_array(:)
    integer, allocatable          :: id_array(:)
    integer, allocatable          :: key_array(:)
    type(StructuredMesh), pointer :: mesh => null()
    type(TallyObject), pointer    :: tally => null()
    type(ElemKeyValueII), pointer :: current => null()
    type(ElemKeyValueII), pointer :: next => null()
    type(ElemKeyValueCI), pointer :: cur_nuclide => null()
    type(ElemKeyValueCI), pointer :: next_nuclide => null()
=======
    character(MAX_FILE_LEN) :: filename
    integer                 :: i
    integer                 :: j
    integer                 :: k
    integer                 :: n_order      ! loop index for moment orders
    integer                 :: nm_order     ! loop index for Ynm moment orders
    character(8)            :: moment_name  ! name of moment (e.g, P3, Y-1,1)
    integer, allocatable    :: temp_array(:)
    type(TallyObject), pointer :: t => null()

>>>>>>> de49b1ce
    ! Set filename for state point
    filename = trim(path_output) // 'statepoint.' // &
        & zero_padded(current_batch, count_digits(n_batches))

    ! Append appropriate extension
#ifdef HDF5
    filename = trim(filename) // '.h5'
#else
    filename = trim(filename) // '.binary'
#endif

    ! Write message
    call write_message("Creating state point " // trim(filename) // "...", 1)

    if (master) then
      ! Create statepoint file
      call sp % file_create(filename)

      ! Write file type
      call sp % write_data(FILETYPE_STATEPOINT, "filetype")

      ! Write revision number for state point file
      call sp % write_data(REVISION_STATEPOINT, "revision")

      ! Write OpenMC version
      call sp % write_data(VERSION_MAJOR, "version_major")
      call sp % write_data(VERSION_MINOR, "version_minor")
      call sp % write_data(VERSION_RELEASE, "version_release")

      ! Write current date and time
      call sp % write_data(time_stamp(), "date_and_time")

      ! Write path to input
      call sp % write_data(path_input, "path")

      ! Write out random number seed
      call sp % write_data(seed, "seed")

      ! Write run information
      call sp % write_data(run_mode, "run_mode")
      call sp % write_data(n_particles, "n_particles")
      call sp % write_data(n_batches, "n_batches")

      ! Write out current batch number
      call sp % write_data(current_batch, "current_batch")

      ! Indicate whether source bank is stored in statepoint
      if (source_separate) then
        call sp % write_data(0, "source_present")
      else
        call sp % write_data(1, "source_present")
      end if

      ! Write out information for eigenvalue run
      if (run_mode == MODE_EIGENVALUE) then
        call sp % write_data(n_inactive, "n_inactive")
        call sp % write_data(gen_per_batch, "gen_per_batch")
        call sp % write_data(k_generation, "k_generation", &
             length=current_batch*gen_per_batch)
        call sp % write_data(entropy, "entropy", &
             length=current_batch*gen_per_batch)
        call sp % write_data(k_col_abs, "k_col_abs")
        call sp % write_data(k_col_tra, "k_col_tra")
        call sp % write_data(k_abs_tra, "k_abs_tra")
        call sp % write_data(k_combined, "k_combined", length=2)

        ! Write out CMFD info
        if (cmfd_on) then
#ifdef HDF5
          call sp % open_group("cmfd")
          call sp % close_group()
#endif
          call sp % write_data(1, "cmfd_on")
          call sp % write_data(cmfd % indices, "indices", length=4, group="cmfd")
          call sp % write_data(cmfd % k_cmfd, "k_cmfd", length=current_batch, &
               group="cmfd")
          call sp % write_data(cmfd % cmfd_src, "cmfd_src", &
               length=(/cmfd % indices(4), cmfd % indices(1), &
               cmfd % indices(2), cmfd % indices(3)/), &
               group="cmfd")
          call sp % write_data(cmfd % entropy, "cmfd_entropy", &
               length=current_batch, group="cmfd")
          call sp % write_data(cmfd % balance, "cmfd_balance", &
               length=current_batch, group="cmfd")
          call sp % write_data(cmfd % dom, "cmfd_dominance", &
               length = current_batch, group="cmfd")
          call sp % write_data(cmfd % src_cmp, "cmfd_srccmp", &
               length = current_batch, group="cmfd")
        else
          call sp % write_data(0, "cmfd_on")
        end if
      end if

#ifdef HDF5
      call sp % open_group("tallies")
      call sp % close_group()
#endif

      ! Write number of meshes
      call sp % write_data(n_meshes, "n_meshes", group="tallies/meshes")

      if (n_meshes > 0) then

        ! Print list of mesh IDs
        current => mesh_dict % keys()

        allocate(id_array(n_meshes))
        allocate(key_array(n_meshes))
        i = 1

        do while (associated(current))
          key_array(i) = current % key
          id_array(i) = current % value

          ! Move to next mesh
          next => current % next
          deallocate(current)
          current => next
          i = i + 1
        end do

        call sp % write_data(id_array, "ids", &
             group="tallies/meshes", length=n_meshes)
        call sp % write_data(key_array, "keys", &
             group="tallies/meshes", length=n_meshes)

        deallocate(key_array)

        ! Write information for meshes
        MESH_LOOP: do i = 1, n_meshes

          mesh => meshes(id_array(i))

          call sp % write_data(mesh % id, "id", &
               group="tallies/meshes/mesh " // trim(to_str(mesh % id)))
          call sp % write_data(mesh % type, "type", &
               group="tallies/meshes/mesh " // trim(to_str(mesh % id)))
          call sp % write_data(mesh % n_dimension, "n_dimension", &
               group="tallies/meshes/mesh " // trim(to_str(mesh % id)))
          call sp % write_data(mesh % dimension, "dimension", &
               group="tallies/meshes/mesh " // trim(to_str(mesh % id)), &
               length=mesh % n_dimension)
          call sp % write_data(mesh % lower_left, "lower_left", &
               group="tallies/meshes/mesh " // trim(to_str(mesh % id)), &
               length=mesh % n_dimension)
          call sp % write_data(mesh % upper_right, "upper_right", &
               group="tallies/meshes/mesh " // trim(to_str(mesh % id)), &
               length=mesh % n_dimension)
          call sp % write_data(mesh % width, "width", &
               group="tallies/meshes/mesh " // trim(to_str(mesh % id)), &
               length=mesh % n_dimension)
        end do MESH_LOOP

        deallocate(id_array)

      end if

      ! Write number of tallies
      call sp % write_data(n_tallies, "n_tallies", group="tallies")

      if (n_tallies > 0) then

        ! Print list of tally IDs
        allocate(id_array(n_tallies))
        allocate(key_array(n_tallies))

        ! Write all tally information except results
        do i = 1, n_tallies
          tally => tallies(i)
          key_array(i) = tally % id
          id_array(i) = i
        end do

        call sp % write_data(id_array, "ids", &
             group="tallies", length=n_tallies)
        call sp % write_data(key_array, "keys", &
             group="tallies", length=n_tallies)

        deallocate(key_array)

        ! Write all tally information except results
        TALLY_METADATA: do i = 1, n_tallies

          ! Get pointer to tally
          tally => tallies(i)

          call sp % write_data(len(tally % label), "label_size", &
               group="tallies/tally " // trim(to_str(tally % id)))
          if (len(tally % label) > 0) then
            call sp % write_data(tally % label, "label", &
                 group="tallies/tally " // trim(to_str(tally % id)))
          endif

          call sp % write_data(tally % estimator, "estimator", &
               group="tallies/tally " // trim(to_str(tally % id)))
          call sp % write_data(tally % n_realizations, "n_realizations", &
               group="tallies/tally " // trim(to_str(tally % id)))
          call sp % write_data(tally % n_filters, "n_filters", &
               group="tallies/tally " // trim(to_str(tally % id)))

          ! Write filter information
          FILTER_LOOP: do j = 1, tally % n_filters

            call sp % write_data(tally % filters(j) % type, "type", &
                 group="tallies/tally " // trim(to_str(tally % id)) // &
                 "/filter " // to_str(j))
            call sp % write_data(tally % filters(j) % n_bins, "n_bins", &
                 group="tallies/tally " // trim(to_str(tally % id)) // &
                 "/filter " // to_str(j))
            if (tally % filters(j) % type == FILTER_ENERGYIN .or. &
                tally % filters(j) % type == FILTER_ENERGYOUT) then
              call sp % write_data(tally % filters(j) % real_bins, "bins", &
                   group="tallies/tally " // trim(to_str(tally % id)) // &
                   "/filter " // to_str(j), &
                   length=size(tally % filters(j) % real_bins))
            else
              call sp % write_data(tally % filters(j) % int_bins, "bins", &
                   group="tallies/tally " // trim(to_str(tally % id)) // &
                   "/filter " // to_str(j), &
                   length=size(tally % filters(j) % int_bins))
            end if

          end do FILTER_LOOP

          call sp % write_data(tally % n_nuclide_bins, "n_nuclides", &
               group="tallies/tally " // trim(to_str(tally % id)))

          ! Set up nuclide bin array and then write
          allocate(key_array(tally % n_nuclide_bins))
          NUCLIDE_LOOP: do j = 1, tally % n_nuclide_bins
            key_array(j) = tally % nuclide_bins(j)
          end do NUCLIDE_LOOP
          call sp % write_data(key_array, "nuclides", &
               group="tallies/tally " // trim(to_str(tally % id)), &
               length=tally % n_nuclide_bins)
          deallocate(key_array)

          call sp % write_data(tally % n_score_bins, "n_score_bins", &
               group="tallies/tally " // trim(to_str(tally % id)))
          call sp % write_data(tally % score_bins, "score_bins", &
               group="tallies/tally " // trim(to_str(tally % id)), &
               length=tally % n_score_bins)
          call sp % write_data(tally % moment_order, "moment_order", &
               group="tallies/tally " // trim(to_str(tally % id)), &
               length=tally % n_score_bins)

        end do TALLY_METADATA

<<<<<<< HEAD
=======
        ! Write number of nuclide bins
        call sp % write_data(t % n_nuclide_bins, "n_nuclide_bins", &
             group="tallies/tally" // to_str(i))

        ! Set up nuclide bin array and then write
        allocate(temp_array(t % n_nuclide_bins))
        NUCLIDE_LOOP: do j = 1, t % n_nuclide_bins
          if (t % nuclide_bins(j) > 0) then
            temp_array(j) = nuclides(t % nuclide_bins(j)) % zaid
          else
            temp_array(j) = t % nuclide_bins(j)
          end if
        end do NUCLIDE_LOOP
        call sp % write_data(temp_array, "nuclide_bins", &
             group="tallies/tally" // to_str(i), length=t % n_nuclide_bins)
        deallocate(temp_array)

        ! Write number of score bins, score bins, user score bins
        call sp % write_data(t % n_score_bins, "n_score_bins", &
             group="tallies/tally" // to_str(i))
        call sp % write_data(t % score_bins, "score_bins", &
             group="tallies/tally" // to_str(i), length=t % n_score_bins)
        call sp % write_data(t % n_user_score_bins, "n_user_score_bins", &
             group="tallies/tally" // to_str(i))

        ! Write explicit moment order strings for each score bin
        k = 1
        MOMENT_LOOP: do j = 1, t % n_user_score_bins
          select case(t % score_bins(k))
          case (SCORE_SCATTER_N, SCORE_NU_SCATTER_N)
            moment_name = 'P' // to_str(t % moment_order(k))
            call sp % write_data(moment_name, "order" // trim(to_str(k)), &
                 group="tallies/tally" // trim(to_str(i)) // "/moments")
            k = k + 1
          case (SCORE_SCATTER_PN, SCORE_NU_SCATTER_PN)
            do n_order = 0, t % moment_order(k)
              moment_name = 'P' // trim(to_str(n_order))
              call sp % write_data(moment_name, "order" // trim(to_str(k)), &
                   group="tallies/tally" // trim(to_str(i)) // "/moments")
              k = k + 1
            end do
          case (SCORE_SCATTER_YN, SCORE_NU_SCATTER_YN, SCORE_FLUX_YN, &
                SCORE_TOTAL_YN)
            do n_order = 0, t % moment_order(k)
              do nm_order = -n_order, n_order
                moment_name = 'Y' // trim(to_str(n_order)) // ',' // &
                  trim(to_str(nm_order))
                call sp % write_data(moment_name, "order" // trim(to_str(k)), &
                     group="tallies/tally" // trim(to_str(i)) // "/moments")
                  k = k + 1
              end do
            end do
          case default
            moment_name = ''
            call sp % write_data(moment_name, "order" // trim(to_str(k)), &
                 group="tallies/tally" // trim(to_str(i)) // "/moments")
            k = k + 1
          end select

        end do MOMENT_LOOP

      end do TALLY_METADATA

      ! Indicate where source bank is stored in statepoint
      if (source_separate) then
        call sp % write_data(0, "source_present")
      else
        call sp % write_data(1, "source_present")
>>>>>>> de49b1ce
      end if
    end if

    ! Check for the no-tally-reduction method
    if (.not. reduce_tallies) then
      ! If using the no-tally-reduction method, we need to collect tally
      ! results before writing them to the state point file.

      call write_tally_results_nr()

    elseif (master) then

      ! Write number of global realizations
      call sp % write_data(n_realizations, "n_realizations")

      ! Write global tallies
      call sp % write_data(N_GLOBAL_TALLIES, "n_global_tallies")
      call sp % write_tally_result(global_tallies, "global_tallies", &
           n1=N_GLOBAL_TALLIES, n2=1)

      ! Write tallies
      if (tallies_on) then

        ! Indicate that tallies are on
        call sp % write_data(1, "tallies_present", group="tallies")

        ! Write all tally results
        TALLY_RESULTS: do i = 1, n_tallies

          ! Set point to current tally
          tally => tallies(i)

          ! Write sum and sum_sq for each bin
          call sp % write_tally_result(tally % results, "results", &
               group="tallies/tally " // trim(to_str(tally % id)), &
               n1=size(tally % results, 1), n2=size(tally % results, 2))

        end do TALLY_RESULTS

      else

        ! Indicate tallies are off
        call sp % write_data(0, "tallies_present", group="tallies")

      end if

      ! Close the file for serial writing
      call sp % file_close()

    end if

    if (master .and. n_tallies > 0) then
      deallocate(id_array)
    end if

  end subroutine write_state_point

!===============================================================================
! WRITE_SOURCE_POINT
!===============================================================================

  subroutine write_source_point()

    type(BinaryOutput) :: sp
    character(MAX_FILE_LEN) :: filename

    ! Check to write out source for a specified batch
    if (sourcepoint_batch % contains(current_batch)) then

      ! Create or open up file
      if (source_separate) then

        ! Set filename
        filename = trim(path_output) // 'source.' // &
            & zero_padded(current_batch, count_digits(n_batches))

#ifdef HDF5
        filename = trim(filename) // '.h5'
#else
        filename = trim(filename) // '.binary'
#endif

        ! Write message for new file creation
        call write_message("Creating source file " // trim(filename) // "...", &
             &1)

        ! Create separate source file
        call sp % file_create(filename, serial = .false.)

        ! Write file type
        call sp % write_data(FILETYPE_SOURCE, "filetype")

      else

        ! Set filename for state point
        filename = trim(path_output) // 'statepoint.' // &
            & zero_padded(current_batch, count_digits(n_batches))
#ifdef HDF5
        filename = trim(filename) // '.h5'
#else
        filename = trim(filename) // '.binary'
#endif

        ! Reopen statepoint file in parallel
        call sp % file_open(filename, 'w', serial = .false.)

      end if

      ! Write out source
      call sp % write_source_bank()

      ! Close file
      call sp % file_close()

    end if

    ! Also check to write source separately in overwritten file
    if (source_latest) then

      ! Set filename
      filename = trim(path_output) // 'source'
#ifdef HDF5
      filename = trim(filename) // '.h5'
#else
      filename = trim(filename) // '.binary'
#endif

      ! Write message for new file creation
      call write_message("Creating source file " // trim(filename) // "...", 1)

      ! Always create this file because it will be overwritten
      call sp % file_create(filename, serial = .false.)

      ! Write file type
      call sp % write_data(FILETYPE_SOURCE, "filetype")

      ! Write out source
      call sp % write_source_bank()

      ! Close file
      call sp % file_close()

    end if

  end subroutine write_source_point

!===============================================================================
! WRITE_TALLY_RESULTS_NR
!===============================================================================

  subroutine write_tally_results_nr()

    integer :: i      ! loop index
    integer :: n      ! number of filter bins
    integer :: m      ! number of score bins
    integer :: n_bins ! total number of bins
    real(8), allocatable :: tally_temp(:,:,:) ! contiguous array of results
    real(8), target :: global_temp(2,N_GLOBAL_TALLIES)
#ifdef MPI
    real(8) :: dummy  ! temporary receive buffer for non-root reduces
#endif
    integer, allocatable       :: id_array(:)
    type(ElemKeyValueII), pointer :: current => null()
    type(ElemKeyValueII), pointer :: next => null()
    type(TallyObject), pointer :: tally => null()
    type(TallyResult), allocatable :: tallyresult_temp(:,:)

    ! ==========================================================================
    ! COLLECT AND WRITE GLOBAL TALLIES

    if (master) then
      ! Write number of realizations
      call sp % write_data(n_realizations, "n_realizations")

      ! Write number of global tallies
      call sp % write_data(N_GLOBAL_TALLIES, "n_global_tallies")
    end if

    ! Copy global tallies into temporary array for reducing
    n_bins = 2 * N_GLOBAL_TALLIES
    global_temp(1,:) = global_tallies(:) % sum
    global_temp(2,:) = global_tallies(:) % sum_sq

    if (master) then
      ! The MPI_IN_PLACE specifier allows the master to copy values into a
      ! receive buffer without having a temporary variable
#ifdef MPI
      call MPI_REDUCE(MPI_IN_PLACE, global_temp, n_bins, MPI_REAL8, MPI_SUM, &
           0, MPI_COMM_WORLD, mpi_err)
#endif

      ! Transfer values to value on master
      if (current_batch == n_batches) then
        global_tallies(:) % sum    = global_temp(1,:)
        global_tallies(:) % sum_sq = global_temp(2,:)
      end if

      ! Put reduced value in temporary tally result
      allocate(tallyresult_temp(N_GLOBAL_TALLIES, 1))
      tallyresult_temp(:,1) % sum    = global_temp(1,:)
      tallyresult_temp(:,1) % sum_sq = global_temp(2,:)


      ! Write out global tallies sum and sum_sq
      call sp % write_tally_result(tallyresult_temp, "global_tallies", &
           n1=N_GLOBAL_TALLIES, n2=1)

      ! Deallocate temporary tally result
      deallocate(tallyresult_temp)
    else
      ! Receive buffer not significant at other processors
#ifdef MPI
      call MPI_REDUCE(global_temp, dummy, n_bins, MPI_REAL8, MPI_SUM, &
           0, MPI_COMM_WORLD, mpi_err)
#endif
    end if

    if (tallies_on) then
      ! Indicate that tallies are on
      if (master) then
        call sp % write_data(1, "tallies_present", group="tallies")

        ! Build list of tally IDs
        current => tally_dict % keys()
        allocate(id_array(n_tallies))
        i = 1

        do while (associated(current))
          id_array(i) = current % value
          ! Move to next tally
          next => current % next
          deallocate(current)
          current => next
          i = i + 1
        end do

      end if

      ! Write all tally results
      TALLY_RESULTS: do i = 1, n_tallies

        tally => tallies(i)

        ! Determine size of tally results array
        m = size(tally % results, 1)
        n = size(tally % results, 2)
        n_bins = m*n*2

        ! Allocate array for storing sums and sums of squares, but
        ! contiguously in memory for each
        allocate(tally_temp(2,m,n))
        tally_temp(1,:,:) = tally % results(:,:) % sum
        tally_temp(2,:,:) = tally % results(:,:) % sum_sq

        if (master) then
          ! The MPI_IN_PLACE specifier allows the master to copy values into
          ! a receive buffer without having a temporary variable
#ifdef MPI
          call MPI_REDUCE(MPI_IN_PLACE, tally_temp, n_bins, MPI_REAL8, &
               MPI_SUM, 0, MPI_COMM_WORLD, mpi_err)
#endif

          ! At the end of the simulation, store the results back in the
          ! regular TallyResults array
          if (current_batch == n_batches) then
            tally % results(:,:) % sum = tally_temp(1,:,:)
            tally % results(:,:) % sum_sq = tally_temp(2,:,:)
          end if

         ! Put in temporary tally result
         allocate(tallyresult_temp(m,n))
         tallyresult_temp(:,:) % sum    = tally_temp(1,:,:)
         tallyresult_temp(:,:) % sum_sq = tally_temp(2,:,:)

         ! Write reduced tally results to file
          call sp % write_tally_result(tally % results, "results", &
               group="tallies/tally " // trim(to_str(tally % id)), n1=m, n2=n)

          ! Deallocate temporary tally result
          deallocate(tallyresult_temp)
        else
          ! Receive buffer not significant at other processors
#ifdef MPI
          call MPI_REDUCE(tally_temp, dummy, n_bins, MPI_REAL8, MPI_SUM, &
               0, MPI_COMM_WORLD, mpi_err)
#endif
        end if

        ! Deallocate temporary copy of tally results
        deallocate(tally_temp)
      end do TALLY_RESULTS

      deallocate(id_array)

    else
      if (master) then
        ! Indicate that tallies are off
        call sp % write_data(0, "tallies_present", group="tallies")
      end if
    end if

  end subroutine write_tally_results_nr

!===============================================================================
! LOAD_STATE_POINT
!===============================================================================

  subroutine load_state_point()

<<<<<<< HEAD
    character(MAX_FILE_LEN)    :: path_temp
    character(19)              :: current_time
    character(52)              :: label
    integer                    :: i, j, k
    integer                    :: length(4)
    integer                    :: int_array(3)
    integer, allocatable       :: id_array(:)
    integer, allocatable       :: key_array(:)
    integer                    :: curr_key
    integer, allocatable       :: temp_array(:)
    integer, allocatable       :: temp_array3D(:,:,:)
    integer, allocatable       :: temp_array4D(:,:,:,:)
    logical                    :: source_present
    real(8)                    :: l
    real(8)                    :: real_array(3)
    real(8), allocatable       :: temp_real_array(:)
    type(StructuredMesh), pointer :: mesh => null()
    type(TallyObject), pointer :: tally => null()
=======
    character(MAX_FILE_LEN) :: path_temp
    character(19)           :: current_time
    integer                 :: i
    integer                 :: j
    integer                 :: k
    integer                 :: n_order      ! loop index for moment orders
    integer                 :: nm_order     ! loop index for Ynm moment orders
    integer                 :: length(4)
    integer                 :: int_array(3)
    integer, allocatable    :: temp_array(:)
    logical                 :: source_present
    real(8)                 :: real_array(3)
    character(8)            :: moment_name  ! name of moment (e.g, P3, Y-1,1)
    type(TallyObject), pointer :: t => null()
>>>>>>> de49b1ce

    ! Write message
    call write_message("Loading state point " // trim(path_state_point) &
         &// "...", 1)

    ! Open file for reading
    call sp % file_open(path_state_point, 'r', serial = .false.)

    ! Read filetype
    call sp % read_data(int_array(1), "filetype")

    ! Read revision number for state point file and make sure it matches with
    ! current version
    call sp % read_data(int_array(1), "revision")
    if (int_array(1) /= REVISION_STATEPOINT) then
      call fatal_error("State point version does not match current version &
           &in OpenMC.")
    end if

    ! Read OpenMC version
    call sp % read_data(int_array(1), "version_major")
    call sp % read_data(int_array(2), "version_minor")
    call sp % read_data(int_array(3), "version_release")
    if (int_array(1) /= VERSION_MAJOR .or. int_array(2) /= VERSION_MINOR &
        .or. int_array(3) /= VERSION_RELEASE) then
      if (master) call warning("State point file was created with a different &
           &version of OpenMC.")
    end if

    ! Read date and time
    call sp % read_data(current_time, "date_and_time")

    ! Read path to input
    call sp % read_data(path_temp, "path")

    ! Read and overwrite random number seed
    call sp % read_data(seed, "seed")

    ! Read and overwrite run information except number of batches
    call sp % read_data(run_mode, "run_mode")
    call sp % read_data(n_particles, "n_particles")
    call sp % read_data(int_array(1), "n_batches")

    ! Take maximum of statepoint n_batches and input n_batches
    n_batches = max(n_batches, int_array(1))

    ! Read batch number to restart at
    call sp % read_data(restart_batch, "current_batch")

    ! Check for source in statepoint if needed
    call sp % read_data(int_array(1), "source_present")
    if (int_array(1) == 1) then
      source_present = .true.
    else
      source_present = .false.
    end if

    if (restart_batch > n_batches) then
      call fatal_error("The number batches specified in settings.xml is fewer &
           & than the number of batches in the given statepoint file.")
    end if

    ! Read information specific to eigenvalue run
    if (run_mode == MODE_EIGENVALUE) then
      call sp % read_data(int_array(1), "n_inactive")
      call sp % read_data(gen_per_batch, "gen_per_batch")
      call sp % read_data(k_generation, "k_generation", &
           length=restart_batch*gen_per_batch)
      call sp % read_data(entropy, "entropy", length=restart_batch*gen_per_batch)
      call sp % read_data(k_col_abs, "k_col_abs")
      call sp % read_data(k_col_tra, "k_col_tra")
      call sp % read_data(k_abs_tra, "k_abs_tra")
      call sp % read_data(real_array(1:2), "k_combined", length=2)

      ! Take maximum of statepoint n_inactive and input n_inactive
      n_inactive = max(n_inactive, int_array(1))

      ! Read in to see if CMFD was on
      call sp % read_data(int_array(1), "cmfd_on")

      ! Read in CMFD info
      if (int_array(1) == 1) then
        call sp % read_data(cmfd % indices, "indices", length=4, group="cmfd")
        call sp % read_data(cmfd % k_cmfd, "k_cmfd", length=restart_batch, &
             group="cmfd")
        length = cmfd % indices([4,1,2,3])
        call sp % read_data(cmfd % cmfd_src, "cmfd_src", &
             length=length, group="cmfd")
        call sp % read_data(cmfd % entropy, "cmfd_entropy", &
             length=restart_batch, group="cmfd")
        call sp % read_data(cmfd % balance, "cmfd_balance", &
             length=restart_batch, group="cmfd")
        call sp % read_data(cmfd % dom, "cmfd_dominance", &
             length = restart_batch, group="cmfd")
        call sp % read_data(cmfd % src_cmp, "cmfd_srccmp", &
             length = restart_batch, group="cmfd")
      end if
    end if

    ! Read number of meshes
    call sp % read_data(n_meshes, "n_meshes", group="tallies/meshes")

    if (n_meshes > 0) then

      ! Read list of mesh keys-> IDs
      allocate(id_array(n_meshes))
      allocate(key_array(n_meshes))

      call sp % read_data(id_array, "ids", &
           group="tallies/meshes", length=n_meshes)
      call sp % read_data(key_array, "keys", &
           group="tallies/meshes", length=n_meshes)

      ! Read and overwrite mesh information
      MESH_LOOP: do i = 1, n_meshes

        mesh => meshes(id_array(i))
        curr_key = key_array(id_array(i))

        call sp % read_data(mesh % id, "id", &
             group="tallies/meshes/mesh " // trim(to_str(curr_key)))
        call sp % read_data(mesh % type, "type", &
             group="tallies/meshes/mesh " // trim(to_str(curr_key)))
        call sp % read_data(mesh % n_dimension, "n_dimension", &
             group="tallies/meshes/mesh " // trim(to_str(meshes(i) % id)))
        call sp % read_data(mesh % dimension, "dimension", &
             group="tallies/meshes/mesh " // trim(to_str(curr_key)), &
             length=mesh % n_dimension)
        call sp % read_data(mesh % lower_left, "lower_left", &
             group="tallies/meshes/mesh " // trim(to_str(curr_key)), &
             length=mesh % n_dimension)
        call sp % read_data(mesh % upper_right, "upper_right", &
             group="tallies/meshes/mesh " // trim(to_str(curr_key)), &
             length=mesh % n_dimension)
        call sp % read_data(mesh % width, "width", &
             group="tallies/meshes/mesh " // trim(to_str(curr_key)), &
             length=meshes(i) % n_dimension)

      end do MESH_LOOP

      deallocate(id_array)
      deallocate(key_array)

    end if

    ! Read and overwrite number of tallies
    call sp % read_data(n_tallies, "n_tallies", group="tallies")

    ! Read list of tally keys-> IDs
    allocate(id_array(n_tallies))
    allocate(key_array(n_tallies))

    call sp % read_data(id_array, "ids", group="tallies", length=n_tallies)
    call sp % read_data(key_array, "keys", group="tallies", length=n_tallies)

    ! Read in tally metadata
    TALLY_METADATA: do i = 1, n_tallies

      ! Get pointer to tally
      tally => tallies(i)
      curr_key = key_array(id_array(i))

      call sp % read_data(j, "label_size", group="tallies/tally " // &
           trim(to_str(curr_key)))
      if (j > 0) then
        call sp % read_data(label, "label", group="tallies/tally " // &
             trim(to_str(curr_key)))
      end if

      call sp % read_data(tally % estimator, "estimator", &
           group="tallies/tally " // trim(to_str(curr_key)))
      call sp % read_data(tally % n_realizations, "n_realizations", &
           group="tallies/tally " // trim(to_str(curr_key)))
      call sp % read_data(tally % n_filters, "n_filters", &
           group="tallies/tally " // trim(to_str(curr_key)))

      FILTER_LOOP: do j = 1, tally % n_filters
        call sp % read_data(tally % filters(j) % type, "type", &
             group="tallies/tally " // trim(to_str(curr_key)) // &
             "/filter " // to_str(j))
        call sp % read_data(tally % filters(j) % n_bins, "n_bins", &
             group="tallies/tally " // trim(to_str(curr_key)) // &
             "/filter " // to_str(j))
        if (tally % filters(j) % type == FILTER_ENERGYIN .or. &
            tally % filters(j) % type == FILTER_ENERGYOUT) then
          call sp % read_data(tally % filters(j) % real_bins, "bins", &
               group="tallies/tally " // trim(to_str(curr_key)) // &
               "/filter " // to_str(j), &
               length=size(tally % filters(j) % real_bins))
        else
          call sp % read_data(tally % filters(j) % int_bins, "bins", &
               group="tallies/tally " // trim(to_str(curr_key)) // &
               "/filter " // to_str(j), &
               length=size(tally % filters(j) % int_bins))
        end if

      end do FILTER_LOOP

      call sp % read_data(tally % n_nuclide_bins, "n_nuclides", &
           group="tallies/tally " // trim(to_str(curr_key)))

      ! Set up nuclide bin array and then read
      allocate(temp_array(tally % n_nuclide_bins))
      call sp % read_data(temp_array, "nuclides", &
           group="tallies/tally " // trim(to_str(curr_key)), &
           length=tally % n_nuclide_bins)

      NUCLIDE_LOOP: do j = 1, tally % n_nuclide_bins
        if (temp_array(j) > 0) then
          tally % nuclide_bins(j) = temp_array(j)
        else
          tally % nuclide_bins(j) = temp_array(j)
        end if
      end do NUCLIDE_LOOP

<<<<<<< HEAD
      deallocate(temp_array)

      call sp % read_data(tally % n_score_bins, "n_score_bins", &
           group="tallies/tally " // trim(to_str(curr_key)))
      call sp % read_data(tally % score_bins, "score_bins", &
           group="tallies/tally " // trim(to_str(curr_key)), &
           length=tally % n_score_bins)
      call sp % read_data(tally % moment_order, "moment_order", &
           group="tallies/tally " // trim(to_str(curr_key)), &
           length=tally % n_score_bins)
=======
      ! Write number of score bins, score bins, user score bins
      call sp % read_data(t % n_score_bins, "n_score_bins", &
           group="tallies/tally" // to_str(i))
      call sp % read_data(t % score_bins, "score_bins", &
           group="tallies/tally" // to_str(i), length=t % n_score_bins)
      call sp % read_data(t % n_user_score_bins, "n_user_score_bins", &
           group="tallies/tally" // to_str(i))
>>>>>>> de49b1ce

      ! Read explicit moment order strings for each score bin
      k = 1
      MOMENT_LOOP: do j = 1, t % n_user_score_bins
        select case(t % score_bins(k))
        case (SCORE_SCATTER_N, SCORE_NU_SCATTER_N)
          call sp % read_data(moment_name, "order" // trim(to_str(k)), &
               group="tallies/tally" // trim(to_str(i)) // "/moments")
          k = k + 1
        case (SCORE_SCATTER_PN, SCORE_NU_SCATTER_PN)
          do n_order = 0, t % moment_order(k)
            call sp % read_data(moment_name, "order" // trim(to_str(k)), &
                 group="tallies/tally" // trim(to_str(i)) // "/moments")
            k = k + 1
          end do
        case (SCORE_SCATTER_YN, SCORE_NU_SCATTER_YN, SCORE_FLUX_YN, &
              SCORE_TOTAL_YN)
          do n_order = 0, t % moment_order(k)
            do nm_order = -n_order, n_order
              call sp % read_data(moment_name, "order" // trim(to_str(k)), &
                   group="tallies/tally" // trim(to_str(i)) // "/moments")
              k = k + 1
            end do
          end do
        case default
          call sp % read_data(moment_name, "order" // trim(to_str(k)), &
               group="tallies/tally" // trim(to_str(i)) // "/moments")
          k = k + 1
        end select

      end do MOMENT_LOOP

    end do TALLY_METADATA

    ! Check to make sure source bank is present
    if (path_source_point == path_state_point .and. .not. source_present) then
      call fatal_error("Source bank must be contained in statepoint restart &
           &file")
    end if

    ! Read tallies to master
    if (master) then

      ! Read number of realizations for global tallies
      call sp % read_data(n_realizations, "n_realizations", collect=.false.)

      ! Read number of global tallies
      call sp % read_data(int_array(1), "n_global_tallies", collect=.false.)
      if (int_array(1) /= N_GLOBAL_TALLIES) then
        call fatal_error("Number of global tallies does not match in state &
             &point.")
      end if

      ! Read global tally data
      call sp % read_tally_result(global_tallies, "global_tallies", &
           n1=N_GLOBAL_TALLIES, n2=1)

      ! Check if tally results are present
      call sp % read_data(int_array(1), "tallies_present", &
           group="tallies", collect=.false.)

      ! Read in sum and sum squared
      if (int_array(1) == 1) then
        TALLY_RESULTS: do i = 1, n_tallies

          ! Set pointer to tally
          tally => tallies(i)
          curr_key = key_array(id_array(i))

          ! Read sum and sum_sq for each bin
          call sp % read_tally_result(tally % results, "results", &
               group="tallies/tally " // trim(to_str(curr_key)), &
               n1=size(tally % results, 1), n2=size(tally % results, 2))

        end do TALLY_RESULTS

      end if
    end if

    deallocate(id_array)
    deallocate(key_array)

    ! Read source if in eigenvalue mode
    if (run_mode == MODE_EIGENVALUE) then

      ! Check if source was written out separately
      if (.not. source_present) then

        ! Close statepoint file
        call sp % file_close()

        ! Write message
        call write_message("Loading source file " // trim(path_source_point) &
             &// "...", 1)

        ! Open source file
        call sp % file_open(path_source_point, 'r', serial = .false.)

        ! Read file type
        call sp % read_data(int_array(1), "filetype")

      end if

      ! Write out source
      call sp % read_source_bank()

    end if

    ! Close file
    call sp % file_close()

  end subroutine load_state_point

  subroutine read_source
! TODO write this routine
! TODO what if n_particles does not match source bank
  end subroutine read_source
end module state_point<|MERGE_RESOLUTION|>--- conflicted
+++ resolved
@@ -38,7 +38,6 @@
 
   subroutine write_state_point()
 
-<<<<<<< HEAD
     character(MAX_FILE_LEN)       :: filename
     integer                       :: i, j, k, m
     integer                       :: n_x, n_y, n_z
@@ -51,18 +50,10 @@
     type(ElemKeyValueII), pointer :: next => null()
     type(ElemKeyValueCI), pointer :: cur_nuclide => null()
     type(ElemKeyValueCI), pointer :: next_nuclide => null()
-=======
-    character(MAX_FILE_LEN) :: filename
-    integer                 :: i
-    integer                 :: j
-    integer                 :: k
-    integer                 :: n_order      ! loop index for moment orders
-    integer                 :: nm_order     ! loop index for Ynm moment orders
-    character(8)            :: moment_name  ! name of moment (e.g, P3, Y-1,1)
-    integer, allocatable    :: temp_array(:)
-    type(TallyObject), pointer :: t => null()
-
->>>>>>> de49b1ce
+    character(8)                  :: moment_name  ! name of moment (e.g, P3)
+    integer                       :: n_order      ! loop index for moment orders
+    integer                       :: nm_order     ! loop index for Ynm moment orders
+
     ! Set filename for state point
     filename = trim(path_output) // 'statepoint.' // &
         & zero_padded(current_batch, count_digits(n_batches))
@@ -305,83 +296,47 @@
           call sp % write_data(tally % score_bins, "score_bins", &
                group="tallies/tally " // trim(to_str(tally % id)), &
                length=tally % n_score_bins)
-          call sp % write_data(tally % moment_order, "moment_order", &
-               group="tallies/tally " // trim(to_str(tally % id)), &
-               length=tally % n_score_bins)
+          call sp % write_data(tally % n_user_score_bins, "n_user_score_bins", &
+               group="tallies/tally " // to_str(i))
+
+          ! Write explicit moment order strings for each score bin
+          k = 1
+          MOMENT_LOOP: do j = 1, tally % n_user_score_bins
+            select case(tally % score_bins(k))
+            case (SCORE_SCATTER_N, SCORE_NU_SCATTER_N)
+              moment_name = 'P' // to_str(tally % moment_order(k))
+              call sp % write_data(moment_name, "order" // trim(to_str(k)), &
+                   group="tallies/tally " // trim(to_str(i)) // "/moments")
+              k = k + 1
+            case (SCORE_SCATTER_PN, SCORE_NU_SCATTER_PN)
+              do n_order = 0, tally % moment_order(k)
+                moment_name = 'P' // trim(to_str(n_order))
+                call sp % write_data(moment_name, "order" // trim(to_str(k)), &
+                   group="tallies/tally " // trim(to_str(i)) // "/moments")
+                k = k + 1
+              end do
+            case (SCORE_SCATTER_YN, SCORE_NU_SCATTER_YN, SCORE_FLUX_YN, &
+                  SCORE_TOTAL_YN)
+              do n_order = 0, tally % moment_order(k)
+                do nm_order = -n_order, n_order
+                  moment_name = 'Y' // trim(to_str(n_order)) // ',' // &
+                    trim(to_str(nm_order))
+                  call sp % write_data(moment_name, "order" // trim(to_str(k)), &
+                       group="tallies/tally " // trim(to_str(i)) // "/moments")
+                    k = k + 1
+                end do
+              end do
+            case default
+              moment_name = ''
+              call sp % write_data(moment_name, "order" // trim(to_str(k)), &
+                   group="tallies/tally " // trim(to_str(i)) // "/moments")
+              k = k + 1
+            end select
+
+          end do MOMENT_LOOP
 
         end do TALLY_METADATA
 
-<<<<<<< HEAD
-=======
-        ! Write number of nuclide bins
-        call sp % write_data(t % n_nuclide_bins, "n_nuclide_bins", &
-             group="tallies/tally" // to_str(i))
-
-        ! Set up nuclide bin array and then write
-        allocate(temp_array(t % n_nuclide_bins))
-        NUCLIDE_LOOP: do j = 1, t % n_nuclide_bins
-          if (t % nuclide_bins(j) > 0) then
-            temp_array(j) = nuclides(t % nuclide_bins(j)) % zaid
-          else
-            temp_array(j) = t % nuclide_bins(j)
-          end if
-        end do NUCLIDE_LOOP
-        call sp % write_data(temp_array, "nuclide_bins", &
-             group="tallies/tally" // to_str(i), length=t % n_nuclide_bins)
-        deallocate(temp_array)
-
-        ! Write number of score bins, score bins, user score bins
-        call sp % write_data(t % n_score_bins, "n_score_bins", &
-             group="tallies/tally" // to_str(i))
-        call sp % write_data(t % score_bins, "score_bins", &
-             group="tallies/tally" // to_str(i), length=t % n_score_bins)
-        call sp % write_data(t % n_user_score_bins, "n_user_score_bins", &
-             group="tallies/tally" // to_str(i))
-
-        ! Write explicit moment order strings for each score bin
-        k = 1
-        MOMENT_LOOP: do j = 1, t % n_user_score_bins
-          select case(t % score_bins(k))
-          case (SCORE_SCATTER_N, SCORE_NU_SCATTER_N)
-            moment_name = 'P' // to_str(t % moment_order(k))
-            call sp % write_data(moment_name, "order" // trim(to_str(k)), &
-                 group="tallies/tally" // trim(to_str(i)) // "/moments")
-            k = k + 1
-          case (SCORE_SCATTER_PN, SCORE_NU_SCATTER_PN)
-            do n_order = 0, t % moment_order(k)
-              moment_name = 'P' // trim(to_str(n_order))
-              call sp % write_data(moment_name, "order" // trim(to_str(k)), &
-                   group="tallies/tally" // trim(to_str(i)) // "/moments")
-              k = k + 1
-            end do
-          case (SCORE_SCATTER_YN, SCORE_NU_SCATTER_YN, SCORE_FLUX_YN, &
-                SCORE_TOTAL_YN)
-            do n_order = 0, t % moment_order(k)
-              do nm_order = -n_order, n_order
-                moment_name = 'Y' // trim(to_str(n_order)) // ',' // &
-                  trim(to_str(nm_order))
-                call sp % write_data(moment_name, "order" // trim(to_str(k)), &
-                     group="tallies/tally" // trim(to_str(i)) // "/moments")
-                  k = k + 1
-              end do
-            end do
-          case default
-            moment_name = ''
-            call sp % write_data(moment_name, "order" // trim(to_str(k)), &
-                 group="tallies/tally" // trim(to_str(i)) // "/moments")
-            k = k + 1
-          end select
-
-        end do MOMENT_LOOP
-
-      end do TALLY_METADATA
-
-      ! Indicate where source bank is stored in statepoint
-      if (source_separate) then
-        call sp % write_data(0, "source_present")
-      else
-        call sp % write_data(1, "source_present")
->>>>>>> de49b1ce
       end if
     end if
 
@@ -691,7 +646,6 @@
 
   subroutine load_state_point()
 
-<<<<<<< HEAD
     character(MAX_FILE_LEN)    :: path_temp
     character(19)              :: current_time
     character(52)              :: label
@@ -710,22 +664,9 @@
     real(8), allocatable       :: temp_real_array(:)
     type(StructuredMesh), pointer :: mesh => null()
     type(TallyObject), pointer :: tally => null()
-=======
-    character(MAX_FILE_LEN) :: path_temp
-    character(19)           :: current_time
-    integer                 :: i
-    integer                 :: j
-    integer                 :: k
-    integer                 :: n_order      ! loop index for moment orders
-    integer                 :: nm_order     ! loop index for Ynm moment orders
-    integer                 :: length(4)
-    integer                 :: int_array(3)
-    integer, allocatable    :: temp_array(:)
-    logical                 :: source_present
-    real(8)                 :: real_array(3)
-    character(8)            :: moment_name  ! name of moment (e.g, P3, Y-1,1)
-    type(TallyObject), pointer :: t => null()
->>>>>>> de49b1ce
+    integer                    :: n_order      ! loop index for moment orders
+    integer                    :: nm_order     ! loop index for Ynm moment orders
+    character(8)               :: moment_name  ! name of moment (e.g, P3, Y-1,1)
 
     ! Write message
     call write_message("Loading state point " // trim(path_state_point) &
@@ -940,54 +881,42 @@
           tally % nuclide_bins(j) = temp_array(j)
         end if
       end do NUCLIDE_LOOP
-
-<<<<<<< HEAD
       deallocate(temp_array)
 
+      ! Write number of score bins, score bins, user score bins
       call sp % read_data(tally % n_score_bins, "n_score_bins", &
-           group="tallies/tally " // trim(to_str(curr_key)))
+           group="tallies/tally " // to_str(i))
       call sp % read_data(tally % score_bins, "score_bins", &
-           group="tallies/tally " // trim(to_str(curr_key)), &
-           length=tally % n_score_bins)
-      call sp % read_data(tally % moment_order, "moment_order", &
-           group="tallies/tally " // trim(to_str(curr_key)), &
-           length=tally % n_score_bins)
-=======
-      ! Write number of score bins, score bins, user score bins
-      call sp % read_data(t % n_score_bins, "n_score_bins", &
-           group="tallies/tally" // to_str(i))
-      call sp % read_data(t % score_bins, "score_bins", &
-           group="tallies/tally" // to_str(i), length=t % n_score_bins)
-      call sp % read_data(t % n_user_score_bins, "n_user_score_bins", &
-           group="tallies/tally" // to_str(i))
->>>>>>> de49b1ce
+           group="tallies/tally " // to_str(i), length=tally % n_score_bins)
+      call sp % read_data(tally % n_user_score_bins, "n_user_score_bins", &
+           group="tallies/tally " // to_str(i))
 
       ! Read explicit moment order strings for each score bin
       k = 1
-      MOMENT_LOOP: do j = 1, t % n_user_score_bins
-        select case(t % score_bins(k))
+      MOMENT_LOOP: do j = 1, tally % n_user_score_bins
+        select case(tally % score_bins(k))
         case (SCORE_SCATTER_N, SCORE_NU_SCATTER_N)
           call sp % read_data(moment_name, "order" // trim(to_str(k)), &
-               group="tallies/tally" // trim(to_str(i)) // "/moments")
+               group="tallies/tally " // trim(to_str(i)) // "/moments")
           k = k + 1
         case (SCORE_SCATTER_PN, SCORE_NU_SCATTER_PN)
-          do n_order = 0, t % moment_order(k)
+          do n_order = 0, tally % moment_order(k)
             call sp % read_data(moment_name, "order" // trim(to_str(k)), &
-                 group="tallies/tally" // trim(to_str(i)) // "/moments")
+                 group="tallies/tally " // trim(to_str(i)) // "/moments")
             k = k + 1
           end do
         case (SCORE_SCATTER_YN, SCORE_NU_SCATTER_YN, SCORE_FLUX_YN, &
               SCORE_TOTAL_YN)
-          do n_order = 0, t % moment_order(k)
+          do n_order = 0, tally % moment_order(k)
             do nm_order = -n_order, n_order
               call sp % read_data(moment_name, "order" // trim(to_str(k)), &
-                   group="tallies/tally" // trim(to_str(i)) // "/moments")
+                   group="tallies/tally " // trim(to_str(i)) // "/moments")
               k = k + 1
             end do
           end do
         case default
           call sp % read_data(moment_name, "order" // trim(to_str(k)), &
-               group="tallies/tally" // trim(to_str(i)) // "/moments")
+               group="tallies/tally " // trim(to_str(i)) // "/moments")
           k = k + 1
         end select
 
