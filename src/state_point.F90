module state_point

!===============================================================================
! STATE_POINT -- This module handles writing and reading state point
! files. State points are contain complete tally results, source sites, and
! various other data. They can be used to restart a run or to reconstruct
! confidence intervals for tallies (this requires post-processing via Python
! scripts).
!
! State points can be written at any batch during a simulation, or at specified
! intervals, using the <state_point ... /> tag.
!===============================================================================


  use constants
  use endf,               only: reaction_name
  use error,              only: fatal_error, warning
  use global
  use hdf5_interface
  use output,             only: write_message, time_stamp
  use string,             only: to_str, zero_padded, count_digits
  use tally_header,       only: TallyObject
  use mesh_header,        only: RegularMesh
  use dict_header,        only: ElemKeyValueII, ElemKeyValueCI

#ifdef MPI
  use message_passing
#endif

  use hdf5

  use, intrinsic :: ISO_C_BINDING, only: c_loc, c_ptr

  implicit none

contains

!===============================================================================
! WRITE_STATE_POINT
!===============================================================================

  subroutine write_state_point()

    integer :: i, j, k
    integer :: i_list, i_xs
    integer :: n_order      ! loop index for moment orders
    integer :: nm_order     ! loop index for Ynm moment orders
    integer, allocatable :: id_array(:)
    integer, allocatable :: key_array(:)
    integer(HID_T) :: file_id
    integer(HID_T) :: cmfd_group
    integer(HID_T) :: tallies_group, tally_group
    integer(HID_T) :: meshes_group, mesh_group
    integer(HID_T) :: filter_group
    character(20), allocatable :: str_array(:)
    character(MAX_FILE_LEN)    :: filename
    type(RegularMesh), pointer :: meshp
    type(TallyObject), pointer    :: tally
    type(ElemKeyValueII), pointer :: current
    type(ElemKeyValueII), pointer :: next

    ! Set filename for state point
    filename = trim(path_output) // 'statepoint.' // &
         & zero_padded(current_batch, count_digits(n_max_batches))
    filename = trim(filename) // '.h5'

    ! Write message
    call write_message("Creating state point " // trim(filename) // "...", 1)

    if (master) then
      ! Create statepoint file
      file_id = file_create(filename)

      ! Write file type
      call write_dataset(file_id, "filetype", 'statepoint')

      ! Write revision number for state point file
      call write_dataset(file_id, "revision", REVISION_STATEPOINT)

      ! Write OpenMC version
      call write_dataset(file_id, "version_major", VERSION_MAJOR)
      call write_dataset(file_id, "version_minor", VERSION_MINOR)
      call write_dataset(file_id, "version_release", VERSION_RELEASE)

      ! Write current date and time
      call write_dataset(file_id, "date_and_time", time_stamp())

      ! Write path to input
      call write_dataset(file_id, "path", path_input)

      ! Write out random number seed
      call write_dataset(file_id, "seed", seed)

      ! Write run information
      select case(run_mode)
      case (MODE_FIXEDSOURCE)
        call write_dataset(file_id, "run_mode", "fixed source")
      case (MODE_EIGENVALUE)
        call write_dataset(file_id, "run_mode", "k-eigenvalue")
      end select
      call write_dataset(file_id, "n_particles", n_particles)
      call write_dataset(file_id, "n_batches", n_batches)

      ! Write out current batch number
      call write_dataset(file_id, "current_batch", current_batch)

      ! Indicate whether source bank is stored in statepoint
      if (source_separate) then
        call write_dataset(file_id, "source_present", 0)
      else
        call write_dataset(file_id, "source_present", 1)
      end if

      ! Write out information for eigenvalue run
      if (run_mode == MODE_EIGENVALUE) then
        call write_dataset(file_id, "n_inactive", n_inactive)
        call write_dataset(file_id, "gen_per_batch", gen_per_batch)
        call write_dataset(file_id, "k_generation", k_generation)
        call write_dataset(file_id, "entropy", entropy)
        call write_dataset(file_id, "k_col_abs", k_col_abs)
        call write_dataset(file_id, "k_col_tra", k_col_tra)
        call write_dataset(file_id, "k_abs_tra", k_abs_tra)
        call write_dataset(file_id, "k_combined", k_combined)

        ! Write out CMFD info
        if (cmfd_on) then
          call write_dataset(file_id, "cmfd_on", 1)

          cmfd_group = create_group(file_id, "cmfd")
          call write_dataset(cmfd_group, "indices", cmfd%indices)
          call write_dataset(cmfd_group, "k_cmfd", cmfd%k_cmfd)
          call write_dataset(cmfd_group, "cmfd_src", cmfd%cmfd_src)
          call write_dataset(cmfd_group, "cmfd_entropy", cmfd%entropy)
          call write_dataset(cmfd_group, "cmfd_balance", cmfd%balance)
          call write_dataset(cmfd_group, "cmfd_dominance", cmfd%dom)
          call write_dataset(cmfd_group, "cmfd_srccmp", cmfd%src_cmp)
          call close_group(cmfd_group)
        else
          call write_dataset(file_id, "cmfd_on", 0)
        end if
      end if

      tallies_group = create_group(file_id, "tallies")

      ! Write number of meshes
      meshes_group = create_group(tallies_group, "meshes")
      call write_dataset(meshes_group, "n_meshes", n_meshes)

      if (n_meshes > 0) then

        ! Print list of mesh IDs
        current => mesh_dict%keys()

        allocate(id_array(n_meshes))
        allocate(key_array(n_meshes))
        i = 1

        do while (associated(current))
          key_array(i) = current%key
          id_array(i) = current%value

          ! Move to next mesh
          next => current%next
          deallocate(current)
          current => next
          i = i + 1
        end do

        call write_dataset(meshes_group, "ids", id_array)
        call write_dataset(meshes_group, "keys", key_array)

        deallocate(key_array)

        ! Write information for meshes
        MESH_LOOP: do i = 1, n_meshes
          meshp => meshes(id_array(i))
          mesh_group = create_group(meshes_group, "mesh " // trim(to_str(meshp%id)))

          select case (meshp%type)
          case (MESH_REGULAR)
            call write_dataset(mesh_group, "type", "regular")
          end select
          call write_dataset(mesh_group, "dimension", meshp%dimension)
          call write_dataset(mesh_group, "lower_left", meshp%lower_left)
          call write_dataset(mesh_group, "upper_right", meshp%upper_right)
          call write_dataset(mesh_group, "width", meshp%width)

          call close_group(mesh_group)
        end do MESH_LOOP

        deallocate(id_array)
      end if

      call close_group(meshes_group)

      ! Write number of tallies
      call write_dataset(tallies_group, "n_tallies", n_tallies)

      if (n_tallies > 0) then

        ! Print list of tally IDs
        allocate(id_array(n_tallies))
        allocate(key_array(n_tallies))

        ! Write all tally information except results
        do i = 1, n_tallies
          tally => tallies(i)
          key_array(i) = tally%id
          id_array(i) = i
        end do

        call write_dataset(tallies_group, "ids", id_array)
        call write_dataset(tallies_group, "keys", key_array)

        deallocate(key_array)

        ! Write all tally information except results
        TALLY_METADATA: do i = 1, n_tallies

          ! Get pointer to tally
          tally => tallies(i)
          tally_group = create_group(tallies_group, "tally " // &
               trim(to_str(tally%id)))

          select case(tally%estimator)
          case (ESTIMATOR_ANALOG)
            call write_dataset(tally_group, "estimator", "analog")
          case (ESTIMATOR_TRACKLENGTH)
            call write_dataset(tally_group, "estimator", "tracklength")
          case (ESTIMATOR_COLLISION)
            call write_dataset(tally_group, "estimator", "collision")
          end select
          call write_dataset(tally_group, "n_realizations", tally%n_realizations)
          call write_dataset(tally_group, "n_filters", tally%n_filters)

          ! Write filter information
          FILTER_LOOP: do j = 1, tally%n_filters
            filter_group = create_group(tally_group, "filter " // &
                 trim(to_str(j)))

            ! Write name of type
            select case (tally%filters(j)%type)
            case(FILTER_UNIVERSE)
              call write_dataset(filter_group, "type", "universe")
            case(FILTER_MATERIAL)
              call write_dataset(filter_group, "type", "material")
            case(FILTER_CELL)
              call write_dataset(filter_group, "type", "cell")
            case(FILTER_CELLBORN)
              call write_dataset(filter_group, "type", "cellborn")
            case(FILTER_SURFACE)
              call write_dataset(filter_group, "type", "surface")
            case(FILTER_MESH)
              call write_dataset(filter_group, "type", "mesh")
            case(FILTER_ENERGYIN)
              call write_dataset(filter_group, "type", "energy")
            case(FILTER_ENERGYOUT)
              call write_dataset(filter_group, "type", "energyout")
            case(FILTER_DISTRIBCELL)
              call write_dataset(filter_group, "type", "distribcell")
            end select

            call write_dataset(filter_group, "offset", tally%filters(j)%offset)
            call write_dataset(filter_group, "n_bins", tally%filters(j)%n_bins)
            if (tally % filters(j) % type == FILTER_ENERGYIN .or. &
                 tally % filters(j) % type == FILTER_ENERGYOUT .or. &
                 tally % filters(j) % type == FILTER_MU .or. &
                 tally % filters(j) % type == FILTER_POLAR .or. &
                 tally % filters(j) % type == FILTER_AZIMUTHAL) then
              call write_dataset(filter_group, "bins", &
                   tally%filters(j)%real_bins)
            else
              call write_dataset(filter_group, "bins", &
                   tally%filters(j)%int_bins)
            end if

            call close_group(filter_group)
          end do FILTER_LOOP

          ! Set up nuclide bin array and then write
          allocate(str_array(tally%n_nuclide_bins))
          NUCLIDE_LOOP: do j = 1, tally%n_nuclide_bins
            if (tally%nuclide_bins(j) > 0) then
              ! Get index in cross section listings for this nuclide
              i_list = nuclides(tally%nuclide_bins(j))%listing

              ! Determine position of . in alias string (e.g. "U-235.71c"). If
              ! no . is found, just use the entire string.
              i_xs = index(xs_listings(i_list)%alias, '.')
              if (i_xs > 0) then
                str_array(j) = xs_listings(i_list)%alias(1:i_xs - 1)
              else
                str_array(j) = xs_listings(i_list)%alias
              end if
            else
              str_array(j) = 'total'
            end if
          end do NUCLIDE_LOOP
          call write_dataset(tally_group, "nuclides", str_array)
          deallocate(str_array)

          call write_dataset(tally_group, "n_score_bins", tally%n_score_bins)
          allocate(str_array(size(tally%score_bins)))
          do j = 1, size(tally%score_bins)
            select case(tally%score_bins(j))
            case (SCORE_FLUX)
              str_array(j) = "flux"
            case (SCORE_TOTAL)
              str_array(j) = "total"
            case (SCORE_SCATTER)
              str_array(j) = "scatter"
            case (SCORE_NU_SCATTER)
              str_array(j) = "nu-scatter"
            case (SCORE_SCATTER_N)
              str_array(j) = "scatter-n"
            case (SCORE_SCATTER_PN)
              str_array(j) = "scatter-pn"
            case (SCORE_NU_SCATTER_N)
              str_array(j) = "nu-scatter-n"
            case (SCORE_NU_SCATTER_PN)
              str_array(j) = "nu-scatter-pn"
            case (SCORE_TRANSPORT)
              str_array(j) = "transport"
            case (SCORE_N_1N)
              str_array(j) = "n1n"
            case (SCORE_ABSORPTION)
              str_array(j) = "absorption"
            case (SCORE_FISSION)
              str_array(j) = "fission"
            case (SCORE_NU_FISSION)
              str_array(j) = "nu-fission"
            case (SCORE_KAPPA_FISSION)
              str_array(j) = "kappa-fission"
            case (SCORE_CURRENT)
              str_array(j) = "current"
            case (SCORE_FLUX_YN)
              str_array(j) = "flux-yn"
            case (SCORE_TOTAL_YN)
              str_array(j) = "total-yn"
            case (SCORE_SCATTER_YN)
              str_array(j) = "scatter-yn"
            case (SCORE_NU_SCATTER_YN)
              str_array(j) = "nu-scatter-yn"
            case (SCORE_EVENTS)
              str_array(j) = "events"
            case default
              str_array(j) = reaction_name(tally%score_bins(j))
            end select
          end do
          call write_dataset(tally_group, "score_bins", str_array)
          call write_dataset(tally_group, "n_user_score_bins", tally%n_user_score_bins)

          deallocate(str_array)

          ! Write explicit moment order strings for each score bin
          k = 1
          allocate(str_array(tally%n_score_bins))
          MOMENT_LOOP: do j = 1, tally%n_user_score_bins
            select case(tally%score_bins(k))
            case (SCORE_SCATTER_N, SCORE_NU_SCATTER_N)
              str_array(k) = 'P' // trim(to_str(tally%moment_order(k)))
              k = k + 1
            case (SCORE_SCATTER_PN, SCORE_NU_SCATTER_PN)
              do n_order = 0, tally%moment_order(k)
                str_array(k) = 'P' // trim(to_str(n_order))
                k = k + 1
              end do
            case (SCORE_SCATTER_YN, SCORE_NU_SCATTER_YN, SCORE_FLUX_YN, &
                 SCORE_TOTAL_YN)
              do n_order = 0, tally%moment_order(k)
                do nm_order = -n_order, n_order
                  str_array(k) = 'Y' // trim(to_str(n_order)) // ',' // &
                       trim(to_str(nm_order))
                  k = k + 1
                end do
              end do
            case default
              str_array(k) = ''
              k = k + 1
            end select
          end do MOMENT_LOOP

          call write_dataset(tally_group, "moment_orders", str_array)
          deallocate(str_array)

          call close_group(tally_group)
        end do TALLY_METADATA

      end if

      call close_group(tallies_group)
    end if

    ! Check for the no-tally-reduction method
    if (.not. reduce_tallies) then
      ! If using the no-tally-reduction method, we need to collect tally
      ! results before writing them to the state point file.

      call write_tally_results_nr(file_id)

    elseif (master) then

      ! Write number of global realizations
      call write_dataset(file_id, "n_realizations", n_realizations)

      ! Write global tallies
      call write_dataset(file_id, "n_global_tallies", N_GLOBAL_TALLIES)
      call write_dataset(file_id, "global_tallies", global_tallies)

      ! Write tallies
      tallies_group = open_group(file_id, "tallies")
      if (tallies_on) then
        ! Indicate that tallies are on
        call write_dataset(tallies_group, "tallies_present", 1)

        ! Write all tally results
        TALLY_RESULTS: do i = 1, n_tallies
          ! Set point to current tally
          tally => tallies(i)

          ! Write sum and sum_sq for each bin
          tally_group = open_group(tallies_group, "tally " // to_str(tally%id))
          call write_dataset(tally_group, "results", tally%results)
          call close_group(tally_group)
        end do TALLY_RESULTS

      else
        ! Indicate tallies are off
        call write_dataset(tallies_group, "tallies_present", 0)
      end if

      call close_group(tallies_group)
      call file_close(file_id)
    end if

    if (master .and. n_tallies > 0) then
      deallocate(id_array)
    end if

  end subroutine write_state_point

!===============================================================================
! WRITE_SOURCE_POINT
!===============================================================================

  subroutine write_source_point()

    logical :: parallel
    integer(HID_T) :: file_id
    character(MAX_FILE_LEN) :: filename

    ! When using parallel HDF5, the file is written to collectively by all
    ! processes. With MPI-only, the file is opened and written by the master
    ! (note that the call to write_source_bank is by all processes since slave
    ! processes need to send source bank data to the master.
#ifdef PHDF5
    parallel = .true.
#else
    parallel = .false.
#endif

    ! Check to write out source for a specified batch
    if (sourcepoint_batch%contains(current_batch)) then
      if (source_separate) then
        filename = trim(path_output) // 'source.' // &
             & zero_padded(current_batch, count_digits(n_max_batches))
        filename = trim(filename) // '.h5'
        call write_message("Creating source file " // trim(filename) &
             // "...", 1)

        ! Create separate source file
        if (master .or. parallel) then
          file_id = file_create(filename, parallel=.true.)
          call write_dataset(file_id, "filetype", 'source')
        end if
      else
        filename = trim(path_output) // 'statepoint.' // &
             zero_padded(current_batch, count_digits(n_max_batches))
        filename = trim(filename) // '.h5'

        if (master .or. parallel) then
          file_id = file_open(filename, 'w', parallel=.true.)
        end if
      end if

      call write_source_bank(file_id)
      if (master .or. parallel) call file_close(file_id)
    end if

    ! Also check to write source separately in overwritten file
    if (source_latest) then
      filename = trim(path_output) // 'source' // '.h5'
      call write_message("Creating source file " // trim(filename) // "...", 1)
      if (master .or. parallel) then
        file_id = file_create(filename, parallel=.true.)
        call write_dataset(file_id, "filetype", 'source')
      end if

      call write_source_bank(file_id)

      if (master .or. parallel) call file_close(file_id)
    end if

  end subroutine write_source_point

!===============================================================================
! WRITE_TALLY_RESULTS_NR
!===============================================================================

  subroutine write_tally_results_nr(file_id)
    integer(HID_T), intent(in) :: file_id

    integer :: i      ! loop index
    integer :: n      ! number of filter bins
    integer :: m      ! number of score bins
    integer :: n_bins ! total number of bins
    integer(HID_T) :: tallies_group, tally_group
    real(8), allocatable :: tally_temp(:,:,:) ! contiguous array of results
    real(8), target :: global_temp(2,N_GLOBAL_TALLIES)
#ifdef MPI
    real(8) :: dummy  ! temporary receive buffer for non-root reduces
#endif
    integer, allocatable       :: id_array(:)
    type(ElemKeyValueII), pointer :: current
    type(ElemKeyValueII), pointer :: next
    type(TallyObject), pointer :: tally
    type(TallyResult), allocatable :: tallyresult_temp(:,:)

    ! ==========================================================================
    ! COLLECT AND WRITE GLOBAL TALLIES

    if (master) then
      ! Write number of realizations
      call write_dataset(file_id, "n_realizations", n_realizations)

      ! Write number of global tallies
      call write_dataset(file_id, "n_global_tallies", N_GLOBAL_TALLIES)

      tallies_group = open_group(file_id, "tallies")
    end if

    ! Copy global tallies into temporary array for reducing
    n_bins = 2 * N_GLOBAL_TALLIES
    global_temp(1,:) = global_tallies(:)%sum
    global_temp(2,:) = global_tallies(:)%sum_sq

    if (master) then
      ! The MPI_IN_PLACE specifier allows the master to copy values into a
      ! receive buffer without having a temporary variable
#ifdef MPI
      call MPI_REDUCE(MPI_IN_PLACE, global_temp, n_bins, MPI_REAL8, MPI_SUM, &
           0, MPI_COMM_WORLD, mpi_err)
#endif

      ! Transfer values to value on master
      if (current_batch == n_max_batches .or. satisfy_triggers) then
        global_tallies(:)%sum    = global_temp(1,:)
        global_tallies(:)%sum_sq = global_temp(2,:)
      end if

      ! Put reduced value in temporary tally result
      allocate(tallyresult_temp(N_GLOBAL_TALLIES, 1))
      tallyresult_temp(:,1)%sum    = global_temp(1,:)
      tallyresult_temp(:,1)%sum_sq = global_temp(2,:)

      ! Write out global tallies sum and sum_sq
      call write_dataset(file_id, "global_tallies", tallyresult_temp)

      ! Deallocate temporary tally result
      deallocate(tallyresult_temp)
    else
      ! Receive buffer not significant at other processors
#ifdef MPI
      call MPI_REDUCE(global_temp, dummy, n_bins, MPI_REAL8, MPI_SUM, &
           0, MPI_COMM_WORLD, mpi_err)
#endif
    end if

    if (tallies_on) then
      ! Indicate that tallies are on
      if (master) then
        call write_dataset(tallies_group, "tallies_present", 1)

        ! Build list of tally IDs
        current => tally_dict%keys()
        allocate(id_array(n_tallies))
        i = 1

        do while (associated(current))
          id_array(i) = current%value
          ! Move to next tally
          next => current%next
          deallocate(current)
          current => next
          i = i + 1
        end do

      end if

      ! Write all tally results
      TALLY_RESULTS: do i = 1, n_tallies

        tally => tallies(i)

        ! Determine size of tally results array
        m = size(tally%results, 1)
        n = size(tally%results, 2)
        n_bins = m*n*2

        ! Allocate array for storing sums and sums of squares, but
        ! contiguously in memory for each
        allocate(tally_temp(2,m,n))
        tally_temp(1,:,:) = tally%results(:,:)%sum
        tally_temp(2,:,:) = tally%results(:,:)%sum_sq

        if (master) then
          tally_group = open_group(tallies_group, "tally " // &
               trim(to_str(tally%id)))

          ! The MPI_IN_PLACE specifier allows the master to copy values into
          ! a receive buffer without having a temporary variable
#ifdef MPI
          call MPI_REDUCE(MPI_IN_PLACE, tally_temp, n_bins, MPI_REAL8, &
               MPI_SUM, 0, MPI_COMM_WORLD, mpi_err)
#endif

          ! At the end of the simulation, store the results back in the
          ! regular TallyResults array
          if (current_batch == n_max_batches .or. satisfy_triggers) then
            tally%results(:,:)%sum = tally_temp(1,:,:)
            tally%results(:,:)%sum_sq = tally_temp(2,:,:)
          end if

          ! Put in temporary tally result
          allocate(tallyresult_temp(m,n))
          tallyresult_temp(:,:)%sum    = tally_temp(1,:,:)
          tallyresult_temp(:,:)%sum_sq = tally_temp(2,:,:)

          ! Write reduced tally results to file
          call write_dataset(tally_group, "results", tally%results)

          ! Deallocate temporary tally result
          deallocate(tallyresult_temp)
        else
          ! Receive buffer not significant at other processors
#ifdef MPI
          call MPI_REDUCE(tally_temp, dummy, n_bins, MPI_REAL8, MPI_SUM, &
               0, MPI_COMM_WORLD, mpi_err)
#endif
        end if

        ! Deallocate temporary copy of tally results
        deallocate(tally_temp)

        if (master) call close_group(tally_group)
      end do TALLY_RESULTS

      deallocate(id_array)

    else
      if (master) then
        ! Indicate that tallies are off
        call write_dataset(tallies_group, "tallies_present", 0)
      end if
    end if

    if (master) call close_group(tallies_group)

  end subroutine write_tally_results_nr

!===============================================================================
! LOAD_STATE_POINT
!===============================================================================

  subroutine load_state_point()

    integer :: i
    integer :: int_array(3)
    integer(HID_T) :: file_id
    integer(HID_T) :: cmfd_group
    integer(HID_T) :: tallies_group
    integer(HID_T) :: tally_group
    real(8) :: real_array(3)
    logical :: source_present
    character(MAX_WORD_LEN) :: word
    type(TallyObject), pointer :: tally

    ! Write message
    call write_message("Loading state point " // trim(path_state_point) &
         // "...", 1)

    ! Open file for reading
    file_id = file_open(path_state_point, 'r', parallel=.true.)

    ! Read filetype
    call read_dataset(file_id, "filetype", int_array(1))

    ! Read revision number for state point file and make sure it matches with
    ! current version
    call read_dataset(file_id, "revision", int_array(1))
    if (int_array(1) /= REVISION_STATEPOINT) then
      call fatal_error("State point version does not match current version &
           &in OpenMC.")
    end if

    ! Read and overwrite random number seed
    call read_dataset(file_id, "seed", seed)

    ! Read and overwrite run information except number of batches
    call read_dataset(file_id, "run_mode", word)
    select case(word)
    case ('fixed source')
      run_mode = MODE_FIXEDSOURCE
    case ('k-eigenvalue')
      run_mode = MODE_EIGENVALUE
    end select
    call read_dataset(file_id, "n_particles", n_particles)
    call read_dataset(file_id, "n_batches", int_array(1))

    ! Take maximum of statepoint n_batches and input n_batches
    n_batches = max(n_batches, int_array(1))

    ! Read batch number to restart at
    call read_dataset(file_id, "current_batch", restart_batch)

    ! Check for source in statepoint if needed
    call read_dataset(file_id, "source_present", int_array(1))
    if (int_array(1) == 1) then
      source_present = .true.
    else
      source_present = .false.
    end if

    if (restart_batch > n_batches) then
      call fatal_error("The number batches specified in settings.xml is fewer &
           & than the number of batches in the given statepoint file.")
    end if

    ! Read information specific to eigenvalue run
    if (run_mode == MODE_EIGENVALUE) then
      call read_dataset(file_id, "n_inactive", int_array(1))
      call read_dataset(file_id, "gen_per_batch", gen_per_batch)
      call read_dataset(file_id, "k_generation", &
           k_generation(1:restart_batch*gen_per_batch))
      call read_dataset(file_id, "entropy", &
           entropy(1:restart_batch*gen_per_batch))
      call read_dataset(file_id, "k_col_abs", k_col_abs)
      call read_dataset(file_id, "k_col_tra", k_col_tra)
      call read_dataset(file_id, "k_abs_tra", k_abs_tra)
      call read_dataset(file_id, "k_combined", real_array(1:2))

      ! Take maximum of statepoint n_inactive and input n_inactive
      n_inactive = max(n_inactive, int_array(1))

      ! Read in to see if CMFD was on
      call read_dataset(file_id, "cmfd_on", int_array(1))

      ! Read in CMFD info
      if (int_array(1) == 1) then
        cmfd_group = open_group(file_id, "cmfd")
        call read_dataset(cmfd_group, "indices", cmfd%indices)
        call read_dataset(cmfd_group, "k_cmfd", cmfd%k_cmfd(1:restart_batch))
        call read_dataset(cmfd_group, "cmfd_src", cmfd%cmfd_src)
        call read_dataset(cmfd_group, "cmfd_entropy", &
             cmfd%entropy(1:restart_batch))
        call read_dataset(cmfd_group, "cmfd_balance", &
             cmfd%balance(1:restart_batch))
        call read_dataset(cmfd_group, "cmfd_dominance", &
             cmfd%dom(1:restart_batch))
        call read_dataset(cmfd_group, "cmfd_srccmp", &
             cmfd%src_cmp(1:restart_batch))
        call close_group(cmfd_group)
      end if
    end if

<<<<<<< HEAD
    ! Read number of meshes
    tallies_group = open_group(file_id, "tallies")
    meshes_group = open_group(tallies_group, "meshes")
    call read_dataset(meshes_group, "n_meshes", n_meshes)

    if (n_meshes > 0) then

      ! Read list of mesh keys-> IDs
      allocate(id_array(n_meshes))
      allocate(key_array(n_meshes))

      call read_dataset(meshes_group, "ids", id_array)
      call read_dataset(meshes_group, "keys", key_array)

      ! Read and overwrite mesh information
      MESH_LOOP: do i = 1, n_meshes

        meshp => meshes(id_array(i))
        curr_key = key_array(id_array(i))

        mesh_group = open_group(meshes_group, "mesh " // &
             trim(to_str(curr_key)))
        call read_dataset(mesh_group, "id", meshp%id)
        call read_dataset(mesh_group, "type", meshp%type)
        call read_dataset(mesh_group, "n_dimension", meshp%n_dimension)
        call read_dataset(mesh_group, "dimension", meshp%dimension)
        call read_dataset(mesh_group, "lower_left", meshp%lower_left)
        call read_dataset(mesh_group, "upper_right", meshp%upper_right)
        call read_dataset(mesh_group, "width", meshp%width)
        call close_group(mesh_group)
      end do MESH_LOOP

      deallocate(id_array)
      deallocate(key_array)

    end if

    call close_group(meshes_group)

    ! Read and overwrite number of tallies
    call read_dataset(tallies_group, "n_tallies", n_tallies)

    ! Read list of tally keys-> IDs
    allocate(id_array(n_tallies))
    allocate(key_array(n_tallies))

    call read_dataset(tallies_group, "ids", id_array)
    call read_dataset(tallies_group, "keys", key_array)

    ! Read in tally metadata
    TALLY_METADATA: do i = 1, n_tallies

      ! Get pointer to tally
      tally => tallies(i)
      curr_key = key_array(id_array(i))
      tally_group = open_group(tallies_group, "tally " // &
           trim(to_str(curr_key)))

      call read_dataset(tally_group, "estimator", tally%estimator)
      call read_dataset(tally_group, "n_realizations", tally%n_realizations)
      call read_dataset(tally_group, "n_filters", tally%n_filters)

      FILTER_LOOP: do j = 1, tally%n_filters
        filter_group = open_group(tally_group, "filter " // trim(to_str(j)))

        call read_dataset(filter_group, "type", tally%filters(j)%type)
        call read_dataset(filter_group, "offset", tally%filters(j)%offset)
        call read_dataset(filter_group, "n_bins", tally%filters(j)%n_bins)
        if (tally % filters(j) % type == FILTER_ENERGYIN .or. &
             tally % filters(j) % type == FILTER_ENERGYOUT .or. &
             tally % filters(j) % type == FILTER_MU .or. &
             tally % filters(j) % type == FILTER_POLAR .or. &
             tally % filters(j) % type == FILTER_AZIMUTHAL) then
          call read_dataset(filter_group, "bins", tally%filters(j)%real_bins)
        else
          call read_dataset(filter_group, "bins", tally%filters(j)%int_bins)
        end if

        call close_group(filter_group)
      end do FILTER_LOOP

      call read_dataset(tally_group, "n_nuclides", tally%n_nuclide_bins)

      ! Set up nuclide bin array and then read
      allocate(temp_array(tally%n_nuclide_bins))
      call read_dataset(tally_group, "nuclides", temp_array)

      NUCLIDE_LOOP: do j = 1, tally%n_nuclide_bins
        if (temp_array(j) > 0) then
          tally%nuclide_bins(j) = temp_array(j)
        else
          tally%nuclide_bins(j) = temp_array(j)
        end if
      end do NUCLIDE_LOOP

      deallocate(temp_array)

      ! Write number of score bins, score bins, user score bins
      call read_dataset(tally_group, "n_score_bins", tally%n_score_bins)
      call read_dataset(tally_group, "score_bins", tally%score_bins)
      call read_dataset(tally_group, "n_user_score_bins", tally%n_user_score_bins)

      ! Read explicit moment order strings for each score bin
      k = 1
      moments_group = open_group(tally_group, "moments")
      MOMENT_LOOP: do j = 1, tally%n_user_score_bins
        select case(tally%score_bins(k))
        case (SCORE_SCATTER_N, SCORE_NU_SCATTER_N)
          call read_dataset(moments_group, "order" // trim(to_str(k)), &
               moment_name)
          k = k + 1
        case (SCORE_SCATTER_PN, SCORE_NU_SCATTER_PN)
          do n_order = 0, tally%moment_order(k)
            call read_dataset(moments_group, "order" // trim(to_str(k)), &
                 moment_name)
            k = k + 1
          end do
        case (SCORE_SCATTER_YN, SCORE_NU_SCATTER_YN, SCORE_FLUX_YN, &
              SCORE_TOTAL_YN)
          do n_order = 0, tally%moment_order(k)
            do nm_order = -n_order, n_order
              call read_dataset(moments_group, "order" // trim(to_str(k)), &
                   moment_name)
              k = k + 1
            end do
          end do
        case default
          call read_dataset(moments_group, "order" // trim(to_str(k)), &
               moment_name)
          k = k + 1
        end select

      end do MOMENT_LOOP

      call close_group(moments_group)
      call close_group(tally_group)

    end do TALLY_METADATA

=======
>>>>>>> af6c1412
    ! Check to make sure source bank is present
    if (path_source_point == path_state_point .and. .not. source_present) then
      call fatal_error("Source bank must be contained in statepoint restart &
           &file")
    end if

    ! Read tallies to master
    if (master) then

      ! Read number of realizations for global tallies
      call read_dataset(file_id, "n_realizations", n_realizations, indep=.true.)

      ! Read global tally data
      call read_dataset(file_id, "global_tallies", global_tallies)

      ! Check if tally results are present
      tallies_group = open_group(file_id, "tallies")
      call read_dataset(file_id, "tallies_present", int_array(1), indep=.true.)

      ! Read in sum and sum squared
      if (int_array(1) == 1) then
        TALLY_RESULTS: do i = 1, n_tallies
          ! Set pointer to tally
          tally => tallies(i)

          ! Read sum and sum_sq for each bin
          tally_group = open_group(tallies_group, "tally " // &
               trim(to_str(tally%id)))
          call read_dataset(tally_group, "results", tally%results)
          call close_group(tally_group)
        end do TALLY_RESULTS
      end if

      call close_group(tallies_group)
    end if


    ! Read source if in eigenvalue mode
    if (run_mode == MODE_EIGENVALUE) then

      ! Check if source was written out separately
      if (.not. source_present) then

        ! Close statepoint file
        call file_close(file_id)

        ! Write message
        call write_message("Loading source file " // trim(path_source_point) &
             // "...", 1)

        ! Open source file
        file_id = file_open(path_source_point, 'r', parallel=.true.)

        ! Read file type
        call read_dataset(file_id, "filetype", int_array(1))

      end if

      ! Write out source
      call read_source_bank(file_id)

    end if

    ! Close file
    call file_close(file_id)

  end subroutine load_state_point

!===============================================================================
! WRITE_SOURCE_BANK writes OpenMC source_bank data
!===============================================================================

  subroutine write_source_bank(group_id)
    use bank_header, only: Bank

    integer(HID_T), intent(in) :: group_id

    integer :: hdf5_err
    integer(HID_T) :: dset     ! data set handle
    integer(HID_T) :: dspace   ! data or file space handle
    integer(HID_T) :: memspace ! memory space handle
    integer(HSIZE_T) :: offset(1) ! source data offset
    integer(HSIZE_T) :: dims(1)
    type(c_ptr) :: f_ptr
#ifdef PHDF5
    integer :: data_xfer_mode
    integer(HID_T) :: plist    ! property list
#else
    integer :: i
#ifdef MPI
    type(Bank), allocatable, target :: temp_source(:)
#endif
#endif

#ifdef PHDF5
    ! Set size of total dataspace for all procs and rank
    dims(1) = n_particles
    call h5screate_simple_f(1, dims, dspace, hdf5_err)
    call h5dcreate_f(group_id, "source_bank", hdf5_bank_t, dspace, dset, hdf5_err)

    ! Create another data space but for each proc individually
    dims(1) = work
    call h5screate_simple_f(1, dims, memspace, hdf5_err)

    ! Select hyperslab for this dataspace
    offset(1) = work_index(rank)
    call h5sselect_hyperslab_f(dspace, H5S_SELECT_SET_F, offset, dims, hdf5_err)

    ! Set up the property list for parallel writing
    call h5pcreate_f(H5P_DATASET_XFER_F, plist, hdf5_err)
    call h5pset_dxpl_mpio_f(plist, H5FD_MPIO_COLLECTIVE_F, hdf5_err)

    ! Set up pointer to data
    f_ptr = c_loc(source_bank)

    ! Write data to file in parallel
    call h5dwrite_f(dset, hdf5_bank_t, f_ptr, hdf5_err, &
         file_space_id=dspace, mem_space_id=memspace, &
         xfer_prp=plist)

    ! Close all ids
    call h5sclose_f(dspace, hdf5_err)
    call h5sclose_f(memspace, hdf5_err)
    call h5dclose_f(dset, hdf5_err)
    call h5pclose_f(plist, hdf5_err)

#else

    if (master) then
      ! Create dataset big enough to hold all source sites
      dims(1) = n_particles
      call h5screate_simple_f(1, dims, dspace, hdf5_err)
      call h5dcreate_f(group_id, "source_bank", hdf5_bank_t, &
           dspace, dset, hdf5_err)

      ! Save source bank sites since the souce_bank array is overwritten below
#ifdef MPI
      allocate(temp_source(work))
      temp_source(:) = source_bank(:)
#endif

      do i = 0, n_procs - 1
        ! Create memory space
        dims(1) = work_index(i+1) - work_index(i)
        call h5screate_simple_f(1, dims, memspace, hdf5_err)

#ifdef MPI
        ! Receive source sites from other processes
        if (i > 0) then
          call MPI_RECV(source_bank, int(dims(1)), MPI_BANK, i, i, &
               MPI_COMM_WORLD, MPI_STATUS_IGNORE, mpi_err)
        end if
#endif

        ! Select hyperslab for this dataspace
        call h5dget_space_f(dset, dspace, hdf5_err)
        offset(1) = work_index(i)
        call h5sselect_hyperslab_f(dspace, H5S_SELECT_SET_F, offset, dims, hdf5_err)

        ! Set up pointer to data and write data to hyperslab
        f_ptr = c_loc(source_bank)
        call h5dwrite_f(dset, hdf5_bank_t, f_ptr, hdf5_err, &
             file_space_id=dspace, mem_space_id=memspace)

        call h5sclose_f(memspace, hdf5_err)
        call h5sclose_f(dspace, hdf5_err)
      end do

      ! Close all ids
      call h5dclose_f(dset, hdf5_err)

      ! Restore state of source bank
#ifdef MPI
      source_bank(:) = temp_source(:)
      deallocate(temp_source)
#endif
    else
#ifdef MPI
      call MPI_SEND(source_bank, int(work), MPI_BANK, 0, rank, &
           MPI_COMM_WORLD, mpi_err)
#endif
    end if

#endif

  end subroutine write_source_bank

!===============================================================================
! READ_SOURCE_BANK reads OpenMC source_bank data
!===============================================================================

  subroutine read_source_bank(group_id)
    use bank_header, only: Bank

    integer(HID_T), intent(in) :: group_id

    integer :: hdf5_err
    integer(HID_T) :: dset     ! data set handle
    integer(HID_T) :: dspace   ! data space handle
    integer(HID_T) :: memspace ! memory space handle
    integer(HSIZE_T) :: dims(1)
    integer(HSIZE_T) :: offset(1) ! offset of data
    type(c_ptr) :: f_ptr
#ifdef PHDF5
    integer :: data_xfer_mode
    integer(HID_T) :: plist    ! property list
#endif

    ! Open the dataset
    call h5dopen_f(group_id, "source_bank", dset, hdf5_err)

    ! Create another data space but for each proc individually
    dims(1) = work
    call h5screate_simple_f(1, dims, memspace, hdf5_err)

    ! Select hyperslab for each process
    call h5dget_space_f(dset, dspace, hdf5_err)
    offset(1) = work_index(rank)
    call h5sselect_hyperslab_f(dspace, H5S_SELECT_SET_F, offset, dims, hdf5_err)

    ! Set up pointer to data
    f_ptr = c_loc(source_bank)

#ifdef PHDF5
    ! Read data in parallel
    call h5pcreate_f(H5P_DATASET_XFER_F, plist, hdf5_err)
    call h5pset_dxpl_mpio_f(plist, H5FD_MPIO_COLLECTIVE_F, hdf5_err)
    call h5dread_f(dset, hdf5_bank_t, f_ptr, hdf5_err, &
         file_space_id=dspace, mem_space_id=memspace, &
         xfer_prp=plist)
    call h5pclose_f(plist, hdf5_err)
#else
    call h5dread_f(dset, hdf5_bank_t, f_ptr, hdf5_err, &
         file_space_id=dspace, mem_space_id=memspace)
#endif

    ! Close all ids
    call h5sclose_f(dspace, hdf5_err)
    call h5sclose_f(memspace, hdf5_err)
    call h5dclose_f(dset, hdf5_err)

  end subroutine read_source_bank

end module state_point<|MERGE_RESOLUTION|>--- conflicted
+++ resolved
@@ -256,6 +256,12 @@
               call write_dataset(filter_group, "type", "energy")
             case(FILTER_ENERGYOUT)
               call write_dataset(filter_group, "type", "energyout")
+            case(FILTER_MU)
+              call write_dataset(filter_group, "type", "mu")
+            case(FILTER_POLAR)
+              call write_dataset(filter_group, "type", "polar")
+            case(FILTER_AZIMUTHAL)
+              call write_dataset(filter_group, "type", "azimuthal")
             case(FILTER_DISTRIBCELL)
               call write_dataset(filter_group, "type", "distribcell")
             end select
@@ -773,148 +779,6 @@
       end if
     end if
 
-<<<<<<< HEAD
-    ! Read number of meshes
-    tallies_group = open_group(file_id, "tallies")
-    meshes_group = open_group(tallies_group, "meshes")
-    call read_dataset(meshes_group, "n_meshes", n_meshes)
-
-    if (n_meshes > 0) then
-
-      ! Read list of mesh keys-> IDs
-      allocate(id_array(n_meshes))
-      allocate(key_array(n_meshes))
-
-      call read_dataset(meshes_group, "ids", id_array)
-      call read_dataset(meshes_group, "keys", key_array)
-
-      ! Read and overwrite mesh information
-      MESH_LOOP: do i = 1, n_meshes
-
-        meshp => meshes(id_array(i))
-        curr_key = key_array(id_array(i))
-
-        mesh_group = open_group(meshes_group, "mesh " // &
-             trim(to_str(curr_key)))
-        call read_dataset(mesh_group, "id", meshp%id)
-        call read_dataset(mesh_group, "type", meshp%type)
-        call read_dataset(mesh_group, "n_dimension", meshp%n_dimension)
-        call read_dataset(mesh_group, "dimension", meshp%dimension)
-        call read_dataset(mesh_group, "lower_left", meshp%lower_left)
-        call read_dataset(mesh_group, "upper_right", meshp%upper_right)
-        call read_dataset(mesh_group, "width", meshp%width)
-        call close_group(mesh_group)
-      end do MESH_LOOP
-
-      deallocate(id_array)
-      deallocate(key_array)
-
-    end if
-
-    call close_group(meshes_group)
-
-    ! Read and overwrite number of tallies
-    call read_dataset(tallies_group, "n_tallies", n_tallies)
-
-    ! Read list of tally keys-> IDs
-    allocate(id_array(n_tallies))
-    allocate(key_array(n_tallies))
-
-    call read_dataset(tallies_group, "ids", id_array)
-    call read_dataset(tallies_group, "keys", key_array)
-
-    ! Read in tally metadata
-    TALLY_METADATA: do i = 1, n_tallies
-
-      ! Get pointer to tally
-      tally => tallies(i)
-      curr_key = key_array(id_array(i))
-      tally_group = open_group(tallies_group, "tally " // &
-           trim(to_str(curr_key)))
-
-      call read_dataset(tally_group, "estimator", tally%estimator)
-      call read_dataset(tally_group, "n_realizations", tally%n_realizations)
-      call read_dataset(tally_group, "n_filters", tally%n_filters)
-
-      FILTER_LOOP: do j = 1, tally%n_filters
-        filter_group = open_group(tally_group, "filter " // trim(to_str(j)))
-
-        call read_dataset(filter_group, "type", tally%filters(j)%type)
-        call read_dataset(filter_group, "offset", tally%filters(j)%offset)
-        call read_dataset(filter_group, "n_bins", tally%filters(j)%n_bins)
-        if (tally % filters(j) % type == FILTER_ENERGYIN .or. &
-             tally % filters(j) % type == FILTER_ENERGYOUT .or. &
-             tally % filters(j) % type == FILTER_MU .or. &
-             tally % filters(j) % type == FILTER_POLAR .or. &
-             tally % filters(j) % type == FILTER_AZIMUTHAL) then
-          call read_dataset(filter_group, "bins", tally%filters(j)%real_bins)
-        else
-          call read_dataset(filter_group, "bins", tally%filters(j)%int_bins)
-        end if
-
-        call close_group(filter_group)
-      end do FILTER_LOOP
-
-      call read_dataset(tally_group, "n_nuclides", tally%n_nuclide_bins)
-
-      ! Set up nuclide bin array and then read
-      allocate(temp_array(tally%n_nuclide_bins))
-      call read_dataset(tally_group, "nuclides", temp_array)
-
-      NUCLIDE_LOOP: do j = 1, tally%n_nuclide_bins
-        if (temp_array(j) > 0) then
-          tally%nuclide_bins(j) = temp_array(j)
-        else
-          tally%nuclide_bins(j) = temp_array(j)
-        end if
-      end do NUCLIDE_LOOP
-
-      deallocate(temp_array)
-
-      ! Write number of score bins, score bins, user score bins
-      call read_dataset(tally_group, "n_score_bins", tally%n_score_bins)
-      call read_dataset(tally_group, "score_bins", tally%score_bins)
-      call read_dataset(tally_group, "n_user_score_bins", tally%n_user_score_bins)
-
-      ! Read explicit moment order strings for each score bin
-      k = 1
-      moments_group = open_group(tally_group, "moments")
-      MOMENT_LOOP: do j = 1, tally%n_user_score_bins
-        select case(tally%score_bins(k))
-        case (SCORE_SCATTER_N, SCORE_NU_SCATTER_N)
-          call read_dataset(moments_group, "order" // trim(to_str(k)), &
-               moment_name)
-          k = k + 1
-        case (SCORE_SCATTER_PN, SCORE_NU_SCATTER_PN)
-          do n_order = 0, tally%moment_order(k)
-            call read_dataset(moments_group, "order" // trim(to_str(k)), &
-                 moment_name)
-            k = k + 1
-          end do
-        case (SCORE_SCATTER_YN, SCORE_NU_SCATTER_YN, SCORE_FLUX_YN, &
-              SCORE_TOTAL_YN)
-          do n_order = 0, tally%moment_order(k)
-            do nm_order = -n_order, n_order
-              call read_dataset(moments_group, "order" // trim(to_str(k)), &
-                   moment_name)
-              k = k + 1
-            end do
-          end do
-        case default
-          call read_dataset(moments_group, "order" // trim(to_str(k)), &
-               moment_name)
-          k = k + 1
-        end select
-
-      end do MOMENT_LOOP
-
-      call close_group(moments_group)
-      call close_group(tally_group)
-
-    end do TALLY_METADATA
-
-=======
->>>>>>> af6c1412
     ! Check to make sure source bank is present
     if (path_source_point == path_state_point .and. .not. source_present) then
       call fatal_error("Source bank must be contained in statepoint restart &
