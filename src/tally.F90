--- conflicted
+++ resolved
@@ -1692,31 +1692,24 @@
     i = t % find_filter(FILTER_ENERGYOUT)
     bin_energyout = matching_bins(i)
 
-    ! Declare the filter type
-    select type(filt => t % filters(i) % obj)
+    ! declare the energyout filter type
+    select type(eo_filt => t % filters(i) % obj)
     type is (EnergyoutFilter)
 
       ! Get number of energies on filter
-      n = size(filt % bins)
-
-<<<<<<< HEAD
+      n = size(eo_filt % bins)
+
       ! Since the creation of fission sites is weighted such that it is
       ! expected to create n_particles sites, we need to multiply the
       ! score by keff to get the true nu-fission rate. Otherwise, the sum
       ! of all nu-fission rates would be ~1.0.
-=======
-    ! loop over number of particles banked
-    do k = 1, p % n_bank
-
-      ! get the delayed group
-      g = fission_bank(n_bank - p % n_bank + k) % delayed_group
-
-      ! determine score based on bank site weight and keff
-      score = keff * fission_bank(n_bank - p % n_bank + k) % wgt
->>>>>>> 8902860e
 
       ! loop over number of particles banked
       do k = 1, p % n_bank
+
+        ! get the delayed group
+        g = fission_bank(n_bank - p % n_bank + k) % delayed_group
+
         ! determine score based on bank site weight and keff
         score = keff * fission_bank(n_bank - p % n_bank + k) % wgt
 
@@ -1724,68 +1717,68 @@
         E_out = fission_bank(n_bank - p % n_bank + k) % E
 
         ! check if outgoing energy is within specified range on filter
-        if (E_out < filt % bins(1) .or. E_out > filt % bins(n)) cycle
+        if (E_out < eo_filt % bins(1) .or. E_out > eo_filt % bins(n)) cycle
 
         ! change outgoing energy bin
-        matching_bins(i) = binary_search(filt % bins, n, E_out)
-
-<<<<<<< HEAD
-        ! determine scoring index and weight for this filter combination
-        i_filter = sum((matching_bins(1:size(t%filters)) - 1) * t % stride) + 1
-        filter_weight = product(filter_weights(:size(t % filters)))
-
-        ! Add score to tally
-!$omp atomic
-        t % results(i_score, i_filter) % value = &
-             t % results(i_score, i_filter) % value + score * filter_weight
-      end do
-    end select
-=======
-      ! Case for tallying prompt neutrons
-      if (score_bin == SCORE_NU_FISSION .or. &
-           (score_bin == SCORE_PROMPT_NU_FISSION .and. g == 0)) then
-
-        ! determine scoring index
-        i_filter = sum((matching_bins(1:t%n_filters) - 1) * t % stride) + 1
-
-        ! Add score to tally
-!$omp atomic
-        t % results(i_score, i_filter) % value = &
-             t % results(i_score, i_filter) % value + score
-
-      ! Case for tallying delayed emissions
-      else if (score_bin == SCORE_DELAYED_NU_FISSION .and. g /= 0) then
-
-        ! Get the index of delayed group filter
-        j = t % find_filter(FILTER_DELAYEDGROUP)
-
-        ! if the delayed group filter is present, tally to corresponding
-        ! delayed group bin if it exists
-        if (j > 0) then
-
-          ! loop over delayed group bins until the corresponding bin is found
-          do d_bin = 1, t % filters(j) % n_bins
-            d = t % filters(j) % int_bins(d_bin)
-
-            ! check whether the delayed group of the particle is equal to the
-            ! delayed group of this bin
-            if (d == g) call score_fission_delayed_dg(t, d_bin, score, i_score)
-          end do
-
-        ! if the delayed group filter is not present, add score to tally
-        else
-
-          ! determine scoring index
-          i_filter = sum((matching_bins(1:t%n_filters) - 1) * t % stride) + 1
+        Matching_bins(i) = binary_search(eo_filt % bins, n, E_out)
+
+        ! Case for tallying prompt neutrons
+        if (score_bin == SCORE_NU_FISSION .or. &
+             (score_bin == SCORE_PROMPT_NU_FISSION .and. g == 0)) then
+
+          ! determine scoring index and weight for this filter combination
+          i_filter = sum((matching_bins(1:size(t%filters)) - 1) * t % stride) &
+               + 1
+          filter_weight = product(filter_weights(:size(t % filters)))
 
           ! Add score to tally
 !$omp atomic
           t % results(i_score, i_filter) % value = &
-               t % results(i_score, i_filter) % value + score
-        end if
-      end if
-    end do
->>>>>>> 8902860e
+               t % results(i_score, i_filter) % value + score * filter_weight
+
+        ! Case for tallying delayed emissions
+        else if (score_bin == SCORE_DELAYED_NU_FISSION .and. g /= 0) then
+
+          ! Get the index of delayed group filter
+          j = t % find_filter(FILTER_DELAYEDGROUP)
+
+          ! if the delayed group filter is present, tally to corresponding
+          ! delayed group bin if it exists
+          if (j > 0) then
+
+            ! declare the delayed group filter type
+            select type(dg_filt => t % filters(j) % obj)
+            type is (DelayedGroupFilter)
+
+              ! loop over delayed group bins until the corresponding bin is
+              ! found
+              do d_bin = 1, dg_filt % n_bins
+                d = dg_filt % groups(d_bin)
+
+                ! check whether the delayed group of the particle is equal to
+                ! the delayed group of this bin
+                if (d == g) then
+                  call score_fission_delayed_dg(t, d_bin, score, i_score)
+                end if
+              end do
+            end select
+
+          ! if the delayed group filter is not present, add score to tally
+          else
+
+            ! determine scoring index and weight for this filter combination
+            i_filter = sum((matching_bins(1:size(t%filters)) - 1) * t % stride)&
+                 + 1
+            filter_weight = product(filter_weights(:size(t % filters)))
+
+            ! Add score to tally
+!$omp atomic
+            t % results(i_score, i_filter) % value = &
+                 t % results(i_score, i_filter) % value + score * filter_weight
+          end if
+        end if
+      end do
+    end select
 
     ! reset outgoing energy bin and score index
     matching_bins(i) = bin_energyout
@@ -1877,117 +1870,6 @@
   end subroutine score_fission_eout_mg
 
 !===============================================================================
-<<<<<<< HEAD
-! SCORE_FISSION_DELAYED_EOUT handles a special case where we need to store
-! delayed neutron production rate with an outgoing energy filter (think of a
-! fission matrix). In this case, we may need to score to multiple bins if there
-! were multiple neutrons produced with different energies.
-!===============================================================================
-
-  subroutine score_fission_delayed_eout(p, t, i_score)
-
-    type(Particle), intent(in)       :: p
-    type(TallyObject), intent(inout) :: t
-    integer, intent(in)              :: i_score ! index for score
-
-    integer :: i             ! index of outgoing energy filter
-    integer :: j             ! index of delayedgroup filter
-    integer :: d             ! delayed group
-    integer :: g             ! another delayed group
-    integer :: d_bin         ! delayed group bin index
-    integer :: n             ! number of energies on filter
-    integer :: k             ! loop index for bank sites
-    integer :: bin_energyout ! original outgoing energy bin
-    integer :: i_filter      ! index for matching filter bin combination
-    real(8) :: filter_weight ! combined weight of all filters
-    real(8) :: score         ! actual score
-    real(8) :: E_out         ! energy of fission bank site
-
-    ! Save original outgoing energy bin
-    i = t % find_filter(FILTER_ENERGYOUT)
-    bin_energyout = matching_bins(i)
-
-    ! Get the index of delayed group filter
-    j = t % find_filter(FILTER_DELAYEDGROUP)
-
-    ! Declare the energyout filter type
-    select type(eo_filt => t % filters(i) % obj)
-    type is (EnergyoutFilter)
-
-      ! Get number of energies on filter
-      n = size(eo_filt % bins)
-
-      ! Since the creation of fission sites is weighted such that it is
-      ! expected to create n_particles sites, we need to multiply the
-      ! score by keff to get the true delayed-nu-fission rate.
-
-      ! loop over number of particles banked
-      do k = 1, p % n_bank
-
-        ! get the delayed group
-        g = fission_bank(n_bank - p % n_bank + k) % delayed_group
-
-        ! check if the particle was born delayed
-        if (g /= 0) then
-
-          ! determine score based on bank site weight and keff
-          score = keff * fission_bank(n_bank - p % n_bank + k) % wgt
-
-          ! determine outgoing energy from fission bank
-          E_out = fission_bank(n_bank - p % n_bank + k) % E
-
-          ! check if outgoing energy is within specified range on filter
-          if (E_out < eo_filt % bins(1) .or. E_out > eo_filt % bins(n)) cycle
-
-          ! change outgoing energy bin
-          matching_bins(i) = binary_search(eo_filt % bins, n, E_out)
-
-          ! if the delayed group filter is present, tally to corresponding
-          ! delayed group bin if it exists
-          if (j > 0) then
-
-            ! Declare the delayed group filter type
-            select type(dg_filt => t % filters(j) % obj)
-            type is (DelayedGroupFilter)
-
-              ! loop over delayed group bins until the corresponding bin is
-              ! found
-              do d_bin = 1, dg_filt % n_bins
-                d = dg_filt % groups(d_bin)
-
-                ! check whether the delayed group of the particle is equal to
-                ! the delayed group of this bin
-                if (d == g) then
-                  call score_fission_delayed_dg(t, d_bin, score, i_score)
-                end if
-              end do
-            end select
-
-          ! if the delayed group filter is not present, add score to tally
-          else
-
-            ! determine scoring index and weight for this filter combination
-            i_filter = sum((matching_bins(1:size(t%filters)) - 1) * t % stride)&
-                 + 1
-            filter_weight = product(filter_weights(:size(t % filters)))
-
-            ! Add score to tally
-!$omp atomic
-            t % results(i_score, i_filter) % value = &
-                 t % results(i_score, i_filter) % value + score * filter_weight
-          end if
-        end if
-      end do
-    end select
-
-    ! reset outgoing energy bin
-    matching_bins(i) = bin_energyout
-
-  end subroutine score_fission_delayed_eout
-
-!===============================================================================
-=======
->>>>>>> 8902860e
 ! SCORE_FISSION_DELAYED_DG helper function used to increment the tally when a
 ! delayed group filter is present.
 !===============================================================================
