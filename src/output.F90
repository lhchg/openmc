--- conflicted
+++ resolved
@@ -170,11 +170,7 @@
       write(OUTPUT_UNIT,*) '  -p, --plot             Run in plotting mode'
       write(OUTPUT_UNIT,*) '  -r, --restart          Restart a previous run from a state point'
       write(OUTPUT_UNIT,*) '                         or a particle restart file'
-<<<<<<< HEAD
-      write(OUTPUT_UNIT,*) '  -t, --tallies          Write tally results from state point'
       write(OUTPUT_UNIT,*) '  -k, --track            Write tracks for all particles'
-=======
->>>>>>> 509e2ea5
       write(OUTPUT_UNIT,*) '  -v, --version          Show version information'
       write(OUTPUT_UNIT,*) '  -?, --help             Show this message'
     end if
